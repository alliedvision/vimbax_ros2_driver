--- conflicted
+++ resolved
@@ -64,8 +64,4 @@
 
     rclpy.spin_until_future_complete(node, stop_future)
 
-<<<<<<< HEAD
-    print(f"Received frames {frames_recv}")
-=======
-    print(f"\nReceived frames {frames_recv}")
->>>>>>> 12961556
+    print(f"\nReceived frames {frames_recv}")