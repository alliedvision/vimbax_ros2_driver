# Copyright 2024 Allied Vision Technologies GmbH. All Rights Reserved.
#
# Licensed under the Apache License, Version 2.0 (the "License");
# you may not use this file except in compliance with the License.
# You may obtain a copy of the License at
#
#     http://www.apache.org/licenses/LICENSE-2.0
#
# Unless required by applicable law or agreed to in writing, software
# distributed under the License is distributed on an "AS IS" BASIS,
# WITHOUT WARRANTIES OR CONDITIONS OF ANY KIND, either express or implied.
# See the License for the specific language governing permissions and
# limitations under the License.

import rclpy
from rclpy.node import Node
from rclpy.qos_event import SubscriptionEventCallbacks
import rclpy.executors
import signal

import argparse

from asyncio import Future

from sensor_msgs.msg import Image

frames_recv = 0
lost_frames = 0


def main():
    stop_future = Future()

    def signal_handler(signum, frame):
        if signum == signal.SIGINT:
            stop_future.set_result(None)

    signal.signal(signal.SIGINT, signal_handler)
    signal.signal(signal.SIGTERM, signal_handler)

    parser = argparse.ArgumentParser()
    parser.add_argument("node_namespace")
    parser.add_argument("-i", "--info", action="store_true", help="Show frame infos")
    parser.add_argument("-c", "--count", type=int, default=0, help="Frame count until stop stream")

    (args, rosargs) = parser.parse_known_args()

    rclpy.init(args=rosargs)

    node = Node("vimbax_asynchronous_grab_example")

    def on_frame(msg: Image):
        global frames_recv

        if args.info:
            print(
                f"Frame id {msg.header.frame_id} Size {msg.width}x{msg.height} "
                + f"Format {msg.encoding}"
            )
        else:
            print(".", end="", flush=True)

        frames_recv += 1
        if args.count > 0 and frames_recv >= args.count:
            stop_future.set_result(None)

<<<<<<< HEAD
    namespace = args.node_namespace.strip("/")
    topic: str = "/image_raw"
    if len(namespace) != 0:
        topic = f"/{namespace}/image_raw"

    node.create_subscription(Image, topic, on_frame, 10)

    rclpy.spin_until_future_complete(node, stop_future)

    if not args.info:
        print()
    print(f"Received frames {frames_recv}")
=======
    def on_message_lost(message_lost_status):
        global lost_frames
        print(f"Dropped {message_lost_status.total_count_change} frames")
        lost_frames = lost_frames + message_lost_status.total_count_change

    event_callbacks = SubscriptionEventCallbacks(message_lost=on_message_lost)
    node.create_subscription(Image, f"{args.node_namespace}/image_raw", on_frame, 10,
                             event_callbacks=event_callbacks)

    rclpy.spin_until_future_complete(node, stop_future)

    print(f"\nReceived frames {frames_recv}")
    print(f"Dropped {lost_frames}/{lost_frames + frames_recv} frames")
>>>>>>> 8a7ce783
<|MERGE_RESOLUTION|>--- conflicted
+++ resolved
@@ -64,31 +64,23 @@
         if args.count > 0 and frames_recv >= args.count:
             stop_future.set_result(None)
 
-<<<<<<< HEAD
     namespace = args.node_namespace.strip("/")
     topic: str = "/image_raw"
     if len(namespace) != 0:
         topic = f"/{namespace}/image_raw"
 
-    node.create_subscription(Image, topic, on_frame, 10)
+    def on_message_lost(message_lost_status):
+        global lost_frames
+        print(f"Dropped {message_lost_status.total_count_change} frames")
+        lost_frames = lost_frames + message_lost_status.total_count_change
+
+    event_callbacks = SubscriptionEventCallbacks(message_lost=on_message_lost)
+    node.create_subscription(Image, topic, on_frame, 10,
+                             event_callbacks=event_callbacks)
 
     rclpy.spin_until_future_complete(node, stop_future)
 
     if not args.info:
         print()
     print(f"Received frames {frames_recv}")
-=======
-    def on_message_lost(message_lost_status):
-        global lost_frames
-        print(f"Dropped {message_lost_status.total_count_change} frames")
-        lost_frames = lost_frames + message_lost_status.total_count_change
-
-    event_callbacks = SubscriptionEventCallbacks(message_lost=on_message_lost)
-    node.create_subscription(Image, f"{args.node_namespace}/image_raw", on_frame, 10,
-                             event_callbacks=event_callbacks)
-
-    rclpy.spin_until_future_complete(node, stop_future)
-
-    print(f"\nReceived frames {frames_recv}")
-    print(f"Dropped {lost_frames}/{lost_frames + frames_recv} frames")
->>>>>>> 8a7ce783
+    print(f"Dropped {lost_frames}/{lost_frames + frames_recv} frames")