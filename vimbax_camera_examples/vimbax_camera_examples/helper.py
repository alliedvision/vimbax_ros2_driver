--- conflicted
+++ resolved
@@ -38,12 +38,7 @@
 def single_service_call(node: Node, type, name, request):
     client = node.create_client(type, name)
 
-<<<<<<< HEAD
-    print(f"Waiting for service {name}")
-    if not client.wait_for_service(120.0):
-=======
     if not wait_for_service(client):
->>>>>>> 8a7ce783
         print("Service got not ready in time")
         exit(1)
 
