// Copyright 2024 Allied Vision Technologies GmbH. All Rights Reserved.
//
// Licensed under the Apache License, Version 2.0 (the "License");
// you may not use this file except in compliance with the License.
// You may obtain a copy of the License at
//
//     http://www.apache.org/licenses/LICENSE-2.0
//
// Unless required by applicable law or agreed to in writing, software
// distributed under the License is distributed on an "AS IS" BASIS,
// WITHOUT WARRANTIES OR CONDITIONS OF ANY KIND, either express or implied.
// See the License for the specific language governing permissions and
// limitations under the License.

#ifdef __unix__
#include <unistd.h>
#endif

#define CHK_SVC(a) {if (!a) { \
      return false; \
    }};

#include <rclcpp/rclcpp.hpp>

#include <vimbax_camera/vimbax_camera_helper.hpp>

#include <vimbax_camera/vimbax_camera_node.hpp>
#include <vimbax_camera/vimbax_camera.hpp>

namespace vimbax_camera
{

using helper::get_logger;

std::shared_ptr<VimbaXCameraNode> VimbaXCameraNode::make_shared(const rclcpp::NodeOptions & options)
{
  auto camera_node = std::shared_ptr<VimbaXCameraNode>(new VimbaXCameraNode{});

  if (!camera_node) {
    return {};
  }

  camera_node->node_ = helper::create_node(get_node_name(), options);

  if (!camera_node->node_) {
    return {};
  }

  if (!camera_node->initialize_parameters()) {
    return {};
  }

  if (!camera_node->initialize_api()) {
    return {};
  }

  if(!camera_node->initialize_camera_observer()) {
    return {};
  }

  if (!camera_node->initialize_camera()) {
    return {};
  }

  if (!camera_node->initialize_callback_groups()) {
    return {};
  }

  if (!camera_node->initialize_publisher()) {
    return {};
  }

  if (!camera_node->initialize_services()) {
    return {};
  }

  if (!camera_node->initialize_graph_notify()) {
    return {};
  }

  RCLCPP_INFO(get_logger(), "Initialization done.");
  return camera_node;
}

VimbaXCameraNode::~VimbaXCameraNode()
{
  stop_threads_.store(true, std::memory_order::memory_order_relaxed);

  deinitialize_camera_observer();

  if (graph_notify_thread_) {
    graph_notify_thread_->join();
  }

  if (camera_ && camera_->is_streaming()) {
    camera_->stop_streaming();
  }

  last_camera_id.clear();
  camera_.reset();
}

bool VimbaXCameraNode::initialize_parameters()
{
  auto const cameraIdParamDesc = rcl_interfaces::msg::ParameterDescriptor{}
  .set__description("Id of camera to open").set__read_only(true);
  node_->declare_parameter(parameter_camera_id, "", cameraIdParamDesc);

  auto const settingsFileParamDesc = rcl_interfaces::msg::ParameterDescriptor{}
  .set__description("Settings file to load at startup").set__read_only(true);
  node_->declare_parameter(parameter_settings_file, "", settingsFileParamDesc);

  auto const bufferCountRange = rcl_interfaces::msg::IntegerRange{}
  .set__from_value(3).set__step(1).set__to_value(1000);
  auto const bufferCountParamDesc = rcl_interfaces::msg::ParameterDescriptor{}
  .set__description("Number of buffers used for streaming").set__integer_range({bufferCountRange});
  node_->declare_parameter(parameter_buffer_count, 7, bufferCountParamDesc);

  auto const autostartStreamParamDesc = rcl_interfaces::msg::ParameterDescriptor{}
  .set__description("Auto start stream while subscribing to image publisher").set__read_only(false);
  node_->declare_parameter(parameter_autostart_stream, 1, autostartStreamParamDesc);

  parameter_callback_handle_ = node_->add_on_set_parameters_callback(
    [this](
      const std::vector<rclcpp::Parameter> & params) -> rcl_interfaces::msg::SetParametersResult {
      for (auto const & param : params) {
        if (param.get_name() == parameter_buffer_count) {
          if (camera_->is_streaming()) {
            return rcl_interfaces::msg::SetParametersResult{}
            .set__successful(false)
            .set__reason("Buffer count change not supported while streaming");
          }
        }
      }

      return rcl_interfaces::msg::SetParametersResult{}.set__successful(true);
    });

  return true;
}

bool VimbaXCameraNode::initialize_api()
{
  RCLCPP_INFO(get_logger(), "Initializing VimbaX API ...");
  RCLCPP_INFO(get_logger(), "Starting VimbaX camera node ...");
  RCLCPP_INFO(get_logger(), "Loading VimbaX api ...");
  api_ = VmbCAPI::get_instance();
  if (!api_) {
    RCLCPP_FATAL(get_logger(), "VmbC loading failed!");
    rclcpp::shutdown();
    return false;
  }

  VmbVersionInfo_t versionInfo{};
  if (api_->VersionQuery(&versionInfo, sizeof(versionInfo)) != VmbErrorSuccess) {
    RCLCPP_WARN(get_logger(), "Reading VmbC version failed!");
  }

  RCLCPP_INFO(
    get_logger(), "Successfully loaded VmbC API version %d.%d.%d",
    versionInfo.major, versionInfo.minor, versionInfo.patch);

  return true;
}

bool VimbaXCameraNode::initialize_publisher()
{
  RCLCPP_INFO(get_logger(), "Initializing publisher ...");

  auto qos = rmw_qos_profile_default;
  qos.depth = 10;

  image_publisher_ = image_transport::create_publisher(node_.get(), "~/image_raw", qos);

  if (!image_publisher_) {
    return false;
  }

  return true;
}

bool VimbaXCameraNode::initialize_camera()
{
  RCLCPP_INFO(get_logger(), "Initializing camera ...");
  camera_ = VimbaXCamera::open(api_, !last_camera_id.empty() ?
    last_camera_id : node_->get_parameter(parameter_camera_id).as_string());

  if (!camera_) {
    RCLCPP_FATAL(get_logger(), "Failed to open camera");
    rclcpp::shutdown();
    return false;
  }

  auto const result = camera_->query_camera_info();
  if (result)
  {
    last_camera_id = (*result).cameraIdString;
  }

  auto const settingsFile = node_->get_parameter(parameter_settings_file).as_string();

  if (!settingsFile.empty()) {
    auto const loadResult = camera_->settings_load(settingsFile);
    if (!loadResult) {
      RCLCPP_ERROR(
        get_logger(), "Loading settings from file %s failed with %d",
        settingsFile.c_str(), loadResult.error().code);
    }
  }

  is_available_ = true;
  return true;
}

bool VimbaXCameraNode::initialize_camera_observer()
{
  RCLCPP_INFO(get_logger(), "Initializing camera observer...");

  auto err = api_->FeatureEnumSet(gVmbHandle,
    SFNCFeatures::EventSelector.data(), "CameraDiscovery");

  if (err != VmbErrorSuccess) {
    RCLCPP_ERROR(get_logger(), "%s failed with error %d", __FUNCTION__, err);
    return false;
  }

  err = api_->FeatureEnumSet(gVmbHandle,
    SFNCFeatures::EventNotification.data(), "On");

  if (err != VmbErrorSuccess) {
    RCLCPP_ERROR(get_logger(), "%s failed with error %d", __FUNCTION__, err);
    return false;
  }

  err = api_->FeatureInvalidationRegister(gVmbHandle,
    SFNCFeatures::EventCameraDiscovery.data(),
    this->camera_discovery_callback, reinterpret_cast<void*>(this));

  if (err != VmbErrorSuccess) {
    RCLCPP_ERROR(get_logger(), "%s failed with error %d", __FUNCTION__, err);
    return false;
  }

  return true;
}

bool VimbaXCameraNode::deinitialize_camera_observer()
{
  auto err = api_->FeatureEnumSet(gVmbHandle,
    SFNCFeatures::EventSelector.data(), "CameraDiscovery");

  if (err != VmbErrorSuccess) {
    RCLCPP_ERROR(get_logger(), "%s failed with error %d", __FUNCTION__, err);
    return false;
  }

  err = api_->FeatureEnumSet(gVmbHandle, SFNCFeatures::EventNotification.data(), "Off");

  if (err != VmbErrorSuccess) {
    RCLCPP_ERROR(get_logger(), "%s failed with error %d", __FUNCTION__, err);
    return false;
  }

  err = api_->FeatureInvalidationUnregister(gVmbHandle,
    SFNCFeatures::EventCameraDiscovery.data(), this->camera_discovery_callback);

  if (err != VmbErrorSuccess) {
    RCLCPP_ERROR(get_logger(), "%s failed with error %d", __FUNCTION__, err);
    return false;
  }

  return true;
}

void VimbaXCameraNode::camera_discovery_callback
  (const VmbHandle_t handle, const char *name, void *context)
{
  if (context)
  {
    (reinterpret_cast<VimbaXCameraNode*>(context))->on_camera_discovery_callback(handle, name);
  }
}

void VimbaXCameraNode::on_camera_discovery_callback(const VmbHandle_t handle, const char *)
{
  std::string camera_id;
  VmbUint32_t count = 0;

  auto err = api_->FeatureStringGet(handle,
    SFNCFeatures::EventCameraDiscoveryCameraID.data(), nullptr, count, &count);

  if (err == VmbErrorSuccess && count > 0)
  {
      std::vector<char> str_id(count);
      err = api_->FeatureStringGet(handle,
        SFNCFeatures::EventCameraDiscoveryCameraID.data(), &str_id[0], count, &count);
      if (err == VmbErrorSuccess)
      {
          camera_id = &*str_id.begin();
      }
  }

  if (err == VmbErrorSuccess)
  {
      const char* reason = nullptr;
      static bool stream_restart_required = false;

      err = api_->FeatureEnumGet(handle, SFNCFeatures::EventCameraDiscoveryType.data(), &reason);
      if (err == VmbErrorSuccess)
      {
        if (std::strcmp(reason, "Missing") == 0)
        {
          if (camera_id.find(last_camera_id))
          {
            RCLCPP_ERROR(get_logger(),
              "%s: Camera '%s' disconnected. Waiting for reconnection...",
              __FUNCTION__, last_camera_id.c_str());
            stream_restart_required = camera_->is_streaming();
            is_available_ = false;
            camera_.reset();
          }
        }
        else if (std::strcmp(reason, "Detected") == 0)
        {
          if (camera_id.find(last_camera_id))
          {
            RCLCPP_INFO(get_logger(), "%s: Camera '%s' reconnected.",
              __FUNCTION__, last_camera_id.c_str());

            if (initialize_camera())
            {
              // Notify graph context that a stream restart is required
              restart_ = stream_restart_required;
              stream_restart_required = false;
            }
          }
        }
      }
  }
}

bool VimbaXCameraNode::initialize_graph_notify()
{
  RCLCPP_INFO(get_logger(), "Initializing graph notify ...");
  graph_notify_thread_ = std::make_unique<std::thread>(
    [this] {
      auto last_num_subscribers = 0;
      while (!stop_threads_.load(std::memory_order::memory_order_relaxed)) {
        auto event = node_->get_graph_event();
        node_->wait_for_graph_change(event, std::chrono::milliseconds(500));
<<<<<<< HEAD
        static size_t last_num_subscribers = 0;
=======
>>>>>>> 2ad0a0c7
        auto current_num_subscribers = image_publisher_.getNumSubscribers();

        if (restart_)
        {
          start_streaming();
          restart_ = false;
        }

        if (event->check_and_clear()) {
          if (is_available_)
          {
            if (current_num_subscribers > 0) {
              if (node_->get_parameter(parameter_autostart_stream).as_int() == 1 &&
              !camera_->is_streaming() &&
              (!stream_stopped_by_service_ || current_num_subscribers > last_num_subscribers))
              {
                start_streaming();
                stream_stopped_by_service_ = false;
              }
            } else {
              if (camera_->is_streaming()) {
                stop_streaming();
              }
              stream_stopped_by_service_ = false;
            }

            last_num_subscribers = current_num_subscribers;
          }
        }
      }
    });

  if (!graph_notify_thread_) {
    return false;
  }

  return true;
}

bool VimbaXCameraNode::initialize_callback_groups()
{
  feature_callback_group_ = node_->create_callback_group(rclcpp::CallbackGroupType::Reentrant);
  if (!feature_callback_group_) {
    return false;
  }

  settings_load_save_callback_group_ =
    node_->create_callback_group(rclcpp::CallbackGroupType::MutuallyExclusive);

  if (!settings_load_save_callback_group_) {
    return false;
  }

  status_callback_group_ = node_->create_callback_group(rclcpp::CallbackGroupType::Reentrant);

  if (!status_callback_group_) {
    return false;
  }

  stream_start_stop_callback_group_ = node_->create_callback_group(
    rclcpp::CallbackGroupType::MutuallyExclusive);

  if (!stream_start_stop_callback_group_) {
    return false;
  }

  return true;
}

bool VimbaXCameraNode::initialize_services()
{
  RCLCPP_INFO(get_logger(), "Initializing services ...");

  feature_int_get_service_ =
    node_->create_service<vimbax_camera_msgs::srv::FeatureIntGet>(
    "~/features/int_get", [this](
      const vimbax_camera_msgs::srv::FeatureIntGet::Request::ConstSharedPtr request,
      const vimbax_camera_msgs::srv::FeatureIntGet::Response::SharedPtr response)
    {
      if(is_available_)
      {
        auto const result = camera_->feature_int_get(request->feature_name);
        if (!result) {
          response->set__error(result.error().code);
        } else {
          response->value = *result;
        }
      }
      else
      {
        response->set__error(VmbErrorNotFound);
      }
    }, rmw_qos_profile_services_default, feature_callback_group_);

  CHK_SVC(feature_int_get_service_);

  feature_int_set_service_ =
    node_->create_service<vimbax_camera_msgs::srv::FeatureIntSet>(
    "~/features/int_set", [this](
      const vimbax_camera_msgs::srv::FeatureIntSet::Request::ConstSharedPtr request,
      const vimbax_camera_msgs::srv::FeatureIntSet::Response::SharedPtr response)
    {
      if (is_available_)
      {
        auto const result = camera_->feature_int_set(request->feature_name, request->value);
        if (!result) {
          response->set__error(result.error().code);
        }
      }
      else
      {
        response->set__error(VmbErrorNotFound);
      }
    }, rmw_qos_profile_services_default, feature_callback_group_);

  CHK_SVC(feature_int_set_service_);

  feature_int_info_get_service_ =
    node_->create_service<vimbax_camera_msgs::srv::FeatureIntInfoGet>(
    "~/features/int_info_get", [this](
      const vimbax_camera_msgs::srv::FeatureIntInfoGet::Request::ConstSharedPtr request,
      const vimbax_camera_msgs::srv::FeatureIntInfoGet::Response::SharedPtr response)
    {
      if (is_available_)
      {
        auto const result = camera_->feature_int_info_get(request->feature_name);
        if (!result) {
          response->set__error(result.error().code);
        } else {
          response->min = (*result)[0];
          response->max = (*result)[1];
          response->inc = (*result)[2];
        }
      }
      else
      {
        response->set__error(VmbErrorNotFound);
      }
    }, rmw_qos_profile_services_default, feature_callback_group_);

  CHK_SVC(feature_int_info_get_service_);

  feature_float_get_service_ =
    node_->create_service<vimbax_camera_msgs::srv::FeatureFloatGet>(
    "~/features/float_get", [this](
      const vimbax_camera_msgs::srv::FeatureFloatGet::Request::ConstSharedPtr request,
      const vimbax_camera_msgs::srv::FeatureFloatGet::Response::SharedPtr response)
    {
      if (is_available_)
      {
        auto const result = camera_->feature_float_get(request->feature_name);
        if (!result) {
          response->set__error(result.error().code);
        } else {
          response->value = *result;
        }
      }
      else
      {
        response->set__error(VmbErrorNotFound);
      }
    }, rmw_qos_profile_services_default, feature_callback_group_);

  CHK_SVC(feature_float_get_service_);

  feature_float_set_service_ =
    node_->create_service<vimbax_camera_msgs::srv::FeatureFloatSet>(
    "~/features/float_set", [this](
      const vimbax_camera_msgs::srv::FeatureFloatSet::Request::ConstSharedPtr request,
      const vimbax_camera_msgs::srv::FeatureFloatSet::Response::SharedPtr response)
    {
      if (is_available_)
      {
        auto const result = camera_->feature_float_set(request->feature_name, request->value);
        if (!result) {
          response->set__error(result.error().code);
        }
      }
      else
      {
        response->set__error(VmbErrorNotFound);
      }
    }, rmw_qos_profile_services_default, feature_callback_group_);

  CHK_SVC(feature_float_set_service_);

  feature_float_info_get_service_ =
    node_->create_service<vimbax_camera_msgs::srv::FeatureFloatInfoGet>(
    "~/features/float_info_get", [this](
      const vimbax_camera_msgs::srv::FeatureFloatInfoGet::Request::ConstSharedPtr request,
      const vimbax_camera_msgs::srv::FeatureFloatInfoGet::Response::SharedPtr response)
    {
      if (is_available_)
      {
        auto const result = camera_->feature_float_info_get(request->feature_name);
        if (!result) {
          response->set__error(result.error().code);
        } else {
          response->min = (*result).min;
          response->max = (*result).max;
          response->inc = (*result).inc;
          response->inc_available = (*result).inc_available;
        }
      }
      else
      {
        response->set__error(VmbErrorNotFound);
      }
    }, rmw_qos_profile_services_default, feature_callback_group_);

  CHK_SVC(feature_float_info_get_service_);

  feature_string_get_service_ =
    node_->create_service<vimbax_camera_msgs::srv::FeatureStringGet>(
    "~/features/string_get", [this](
      const vimbax_camera_msgs::srv::FeatureStringGet::Request::ConstSharedPtr request,
      const vimbax_camera_msgs::srv::FeatureStringGet::Response::SharedPtr response)
    {
      if (is_available_)
      {
        auto const result = camera_->feature_string_get(request->feature_name);
        if (!result) {
          response->set__error(result.error().code);
        } else {
          response->value = *result;
        }
      }
      else
      {
        response->set__error(VmbErrorNotFound);
      }
    }, rmw_qos_profile_services_default, feature_callback_group_);

  CHK_SVC(feature_string_get_service_);

  feature_string_set_service_ =
    node_->create_service<vimbax_camera_msgs::srv::FeatureStringSet>(
    "~/features/string_set", [this](
      const vimbax_camera_msgs::srv::FeatureStringSet::Request::ConstSharedPtr request,
      const vimbax_camera_msgs::srv::FeatureStringSet::Response::SharedPtr response)
    {
      if (is_available_)
      {
        auto const result = camera_->feature_string_set(request->feature_name, request->value);
        if (!result) {
          response->set__error(result.error().code);
        }
      }
      else
      {
        response->set__error(VmbErrorNotFound);
      }
    }, rmw_qos_profile_services_default, feature_callback_group_);

  CHK_SVC(feature_string_set_service_);

  feature_string_info_get_service_ =
    node_->create_service<vimbax_camera_msgs::srv::FeatureStringInfoGet>(
    "~/features/string_info_get", [this](
      const vimbax_camera_msgs::srv::FeatureStringInfoGet::Request::ConstSharedPtr request,
      const vimbax_camera_msgs::srv::FeatureStringInfoGet::Response::SharedPtr response)
    {
      if (is_available_)
      {
        auto const result = camera_->feature_string_info_get(request->feature_name);
        if (!result) {
          response->set__error(result.error().code);
        } else {
          response->max_length = *result;
        }
      }
      else
      {
        response->set__error(VmbErrorNotFound);
      }
    }, rmw_qos_profile_services_default, feature_callback_group_);

  CHK_SVC(feature_string_info_get_service_);

  feature_bool_get_service_ =
    node_->create_service<vimbax_camera_msgs::srv::FeatureBoolGet>(
    "~/features/bool_get", [this](
      const vimbax_camera_msgs::srv::FeatureBoolGet::Request::ConstSharedPtr request,
      const vimbax_camera_msgs::srv::FeatureBoolGet::Response::SharedPtr response)
    {
      if (is_available_)
      {
        auto const result = camera_->feature_bool_get(request->feature_name);
        if (!result) {
          response->set__error(result.error().code);
        } else {
          response->value = *result;
        }
      }
      else
      {
        response->set__error(VmbErrorNotFound);
      }
    }, rmw_qos_profile_services_default, feature_callback_group_);

  CHK_SVC(feature_bool_get_service_);

  feature_bool_set_service_ =
    node_->create_service<vimbax_camera_msgs::srv::FeatureBoolSet>(
    "~/features/bool_set", [this](
      const vimbax_camera_msgs::srv::FeatureBoolSet::Request::ConstSharedPtr request,
      const vimbax_camera_msgs::srv::FeatureBoolSet::Response::SharedPtr response)
    {
      if (is_available_)
      {
        auto const result = camera_->feature_bool_set(request->feature_name, request->value);
        if (!result) {
          response->set__error(result.error().code);
        }
      }
      else
      {
        response->set__error(VmbErrorNotFound);
      }
    }, rmw_qos_profile_services_default, feature_callback_group_);

  CHK_SVC(feature_bool_set_service_);

  feature_command_is_done_service_ =
    node_->create_service<vimbax_camera_msgs::srv::FeatureCommandIsDone>(
    "~/features/command_is_done", [this](
      const vimbax_camera_msgs::srv::FeatureCommandIsDone::Request::ConstSharedPtr request,
      const vimbax_camera_msgs::srv::FeatureCommandIsDone::Response::SharedPtr response)
    {
      if (is_available_)
      {
        auto const result = camera_->feature_command_is_done(request->feature_name);
        if (!result) {
          response->set__error(result.error().code);
        } else {
          response->is_done = *result;
        }
      }
      else
      {
        response->set__error(VmbErrorNotFound);
      }
    }, rmw_qos_profile_services_default, feature_callback_group_);

  CHK_SVC(feature_command_is_done_service_);

  feature_command_run_service_ =
    node_->create_service<vimbax_camera_msgs::srv::FeatureCommandRun>(
    "~/features/command_run", [this](
      const vimbax_camera_msgs::srv::FeatureCommandRun::Request::ConstSharedPtr request,
      const vimbax_camera_msgs::srv::FeatureCommandRun::Response::SharedPtr response)
    {
      if (is_available_)
      {
        auto const result = camera_->feature_command_run(request->feature_name);
        if (!result) {
          response->set__error(result.error().code);
        }
      }
      else
      {
        response->set__error(VmbErrorNotFound);
      }
    }, rmw_qos_profile_services_default, feature_callback_group_);

  CHK_SVC(feature_command_run_service_);

  feature_enum_get_service_ =
    node_->create_service<vimbax_camera_msgs::srv::FeatureEnumGet>(
    "~/features/enum_get", [this](
      const vimbax_camera_msgs::srv::FeatureEnumGet::Request::ConstSharedPtr request,
      const vimbax_camera_msgs::srv::FeatureEnumGet::Response::SharedPtr response)
    {
      if (is_available_)
      {
        auto const result = camera_->feature_enum_get(request->feature_name);
        if (!result) {
          response->set__error(result.error().code);
        } else {
          response->value = *result;
        }
      }
      else
      {
        response->set__error(VmbErrorNotFound);
      }
    }, rmw_qos_profile_services_default, feature_callback_group_);

  CHK_SVC(feature_enum_get_service_);

  feature_enum_set_service_ =
    node_->create_service<vimbax_camera_msgs::srv::FeatureEnumSet>(
    "~/features/enum_set", [this](
      const vimbax_camera_msgs::srv::FeatureEnumSet::Request::ConstSharedPtr request,
      const vimbax_camera_msgs::srv::FeatureEnumSet::Response::SharedPtr response)
    {
      if (is_available_)
      {
        auto const result = camera_->feature_enum_set(request->feature_name, request->value);
        if (!result) {
          response->set__error(result.error().code);
        }
      }
      else
      {
        response->set__error(VmbErrorNotFound);
      }
    }, rmw_qos_profile_services_default, feature_callback_group_);

  CHK_SVC(feature_enum_set_service_);

  feature_enum_info_get_service_ =
    node_->create_service<vimbax_camera_msgs::srv::FeatureEnumInfoGet>(
    "~/features/enum_info_get", [this](
      const vimbax_camera_msgs::srv::FeatureEnumInfoGet::Request::ConstSharedPtr request,
      const vimbax_camera_msgs::srv::FeatureEnumInfoGet::Response::SharedPtr response)
    {
      if (is_available_)
      {
        auto const result = camera_->feature_enum_info_get(request->feature_name);
        if (!result) {
          response->set__error(result.error().code);
        } else {
          response->possible_values = (*result)[0];
          response->available_values = (*result)[1];
        }
      }
      else
      {
        response->set__error(VmbErrorNotFound);
      }
    }, rmw_qos_profile_services_default, feature_callback_group_);

  CHK_SVC(feature_enum_info_get_service_);

  feature_enum_as_int_get_service_ =
    node_->create_service<vimbax_camera_msgs::srv::FeatureEnumAsIntGet>(
    "~/features/enum_as_int_get", [this](
      const vimbax_camera_msgs::srv::FeatureEnumAsIntGet::Request::ConstSharedPtr request,
      const vimbax_camera_msgs::srv::FeatureEnumAsIntGet::Response::SharedPtr response)
    {
      if (is_available_)
      {
        auto const result =
        camera_->feature_enum_as_int_get(request->feature_name, request->option);

        if (!result) {
          response->set__error(result.error().code);
        } else {
          response->value = *result;
        }
      }
      else
      {
        response->set__error(VmbErrorNotFound);
      }
    }, rmw_qos_profile_services_default, feature_callback_group_);

  CHK_SVC(feature_enum_as_int_get_service_);

  feature_enum_as_string_get_service_ =
    node_->create_service<vimbax_camera_msgs::srv::FeatureEnumAsStringGet>(
    "~/features/enum_as_string_get", [this](
      const vimbax_camera_msgs::srv::FeatureEnumAsStringGet::Request::ConstSharedPtr request,
      const vimbax_camera_msgs::srv::FeatureEnumAsStringGet::Response::SharedPtr response)
    {
      if (is_available_)
      {
        auto const result =
        camera_->feature_enum_as_string_get(request->feature_name, request->value);

        if (!result) {
          response->set__error(result.error().code);
        } else {
          response->option = *result;
        }
      }
      else
      {
        response->set__error(VmbErrorNotFound);
      }
    }, rmw_qos_profile_services_default, feature_callback_group_);

  CHK_SVC(feature_enum_as_string_get_service_);

  feature_raw_get_service_ =
    node_->create_service<vimbax_camera_msgs::srv::FeatureRawGet>(
    "~/features/raw_get", [this](
      const vimbax_camera_msgs::srv::FeatureRawGet::Request::ConstSharedPtr request,
      const vimbax_camera_msgs::srv::FeatureRawGet::Response::SharedPtr response)
    {
      if (is_available_)
      {
        auto const result = camera_->feature_raw_get(request->feature_name);
        if (!result) {
          response->set__error(result.error().code);
        } else {
          response->buffer = *result;
          response->buffer_size = (*result).size();
        }
      }
      else
      {
        response->set__error(VmbErrorNotFound);
      }
    }, rmw_qos_profile_services_default, feature_callback_group_);

  CHK_SVC(feature_raw_get_service_);

  feature_raw_set_service_ =
    node_->create_service<vimbax_camera_msgs::srv::FeatureRawSet>(
    "~/features/raw_set", [this](
      const vimbax_camera_msgs::srv::FeatureRawSet::Request::ConstSharedPtr request,
      const vimbax_camera_msgs::srv::FeatureRawSet::Response::SharedPtr response)
    {
      if (is_available_)
      {
        auto const result = camera_->feature_raw_set(request->feature_name, request->buffer);
        if (!result) {
          response->set__error(result.error().code);
        }
      }
      else
      {
        response->set__error(VmbErrorNotFound);
      }
    }, rmw_qos_profile_services_default, feature_callback_group_);

  CHK_SVC(feature_raw_set_service_);

  feature_raw_info_get_service_ =
    node_->create_service<vimbax_camera_msgs::srv::FeatureRawInfoGet>(
    "~/features/raw_info_get", [this](
      const vimbax_camera_msgs::srv::FeatureRawInfoGet::Request::ConstSharedPtr request,
      const vimbax_camera_msgs::srv::FeatureRawInfoGet::Response::SharedPtr response)
    {
      if (is_available_)
      {
        auto const result = camera_->feature_raw_info_get(request->feature_name);
        if (!result) {
          response->set__error(result.error().code);
        } else {
          response->max_length = *result;
        }
      }
      else
      {
        response->set__error(VmbErrorNotFound);
      }
    }, rmw_qos_profile_services_default, feature_callback_group_);

  CHK_SVC(feature_raw_info_get_service_);

  feature_access_mode_get_service_ =
    node_->create_service<vimbax_camera_msgs::srv::FeatureAccessModeGet>(
    "~/features/access_mode_get", [this](
      const vimbax_camera_msgs::srv::FeatureAccessModeGet::Request::ConstSharedPtr request,
      const vimbax_camera_msgs::srv::FeatureAccessModeGet::Response::SharedPtr response)
    {
      if (is_available_)
      {
        auto const result = camera_->feature_access_mode_get(request->feature_name);
        if (!result) {
          response->set__error(result.error().code);
        } else {
          response->is_readable = (*result)[0];
          response->is_writeable = (*result)[1];
        }
      }
      else
      {
        response->set__error(VmbErrorNotFound);
      }
    }, rmw_qos_profile_services_default, feature_callback_group_);

  CHK_SVC(feature_access_mode_get_service_);

  feature_info_query_service_ =
    node_->create_service<vimbax_camera_msgs::srv::FeatureInfoQuery>(
    "~/feature_info_query", [this](
      const vimbax_camera_msgs::srv::FeatureInfoQuery::Request::ConstSharedPtr request,
      const vimbax_camera_msgs::srv::FeatureInfoQuery::Response::SharedPtr response)
    {
      if (is_available_)
      {
        std::vector<std::string> feature_names;

        // If our list is empty we want to query infos for all features
        if (request->feature_names.size() == 0) {
          auto const result = camera_->features_list_get();
          if (!result) {
            response->set__error(result.error().code);
            return;
          } else {
            feature_names = *result;
          }
        } else {
          feature_names = request->feature_names;
        }

        auto const result = camera_->feature_info_query_list(feature_names);
        if (!result) {
          response->set__error(result.error().code);
        } else {
          auto index{0};
          response->feature_info.resize((*result).size());
          for (auto data : (*result)) {
            response->feature_info.at(index).name = data.name;
            response->feature_info.at(index).category = data.category;
            response->feature_info.at(index).display_name = data.display_name;
            response->feature_info.at(index).sfnc_namespace = data.sfnc_namespace;
            response->feature_info.at(index).unit = data.unit;

            response->feature_info.at(index).data_type = data.data_type;
            response->feature_info.at(index).flags.flag_none = data.flags.flag_none;
            response->feature_info.at(index).flags.flag_read = data.flags.flag_read;
            response->feature_info.at(index).flags.flag_write = data.flags.flag_write;
            response->feature_info.at(index).flags.flag_volatile = data.flags.flag_volatile;
            response->feature_info.at(index).flags.flag_modify_write = data.flags.flag_modify_write;
            response->feature_info.at(index).polling_time = data.polling_time;

            index++;
          }
        }
      }
      else
      {
        response->set__error(VmbErrorNotFound);
      }
    }, rmw_qos_profile_services_default, feature_callback_group_);

  CHK_SVC(feature_info_query_service_);

  features_list_get_service_ =
    node_->create_service<vimbax_camera_msgs::srv::FeaturesListGet>(
    "~/features/list_get", [this](
      const vimbax_camera_msgs::srv::FeaturesListGet::Request::ConstSharedPtr request,
      const vimbax_camera_msgs::srv::FeaturesListGet::Response::SharedPtr response)
    {
      if (is_available_)
      {
        auto const result = camera_->features_list_get();
        if (!result) {
          response->set__error(result.error().code);
        } else {
          response->feature_list = *result;
        }
      }
      else
      {
        response->set__error(VmbErrorNotFound);
      }
    }, rmw_qos_profile_services_default, feature_callback_group_);

  CHK_SVC(features_list_get_service_);

  settings_save_service_ =
    node_->create_service<vimbax_camera_msgs::srv::SettingsLoadSave>(
    "~/settings/save", [this](
      const vimbax_camera_msgs::srv::SettingsLoadSave::Request::ConstSharedPtr request,
      const vimbax_camera_msgs::srv::SettingsLoadSave::Response::SharedPtr response)
    {
      if (is_available_)
      {
        auto const result = camera_->settings_save(request->filename);
        if (!result) {
          response->set__error(result.error().code);
        }
      }
      else
      {
        response->set__error(VmbErrorNotFound);
      }
    }, rmw_qos_profile_services_default, settings_load_save_callback_group_);

  CHK_SVC(settings_save_service_);

  settings_load_service_ =
    node_->create_service<vimbax_camera_msgs::srv::SettingsLoadSave>(
    "~/settings/load", [this](
      const vimbax_camera_msgs::srv::SettingsLoadSave::Request::ConstSharedPtr request,
      const vimbax_camera_msgs::srv::SettingsLoadSave::Response::SharedPtr response)
    {
      if (is_available_)
      {
        auto const result = camera_->settings_load(request->filename);
        if (!result) {
          response->set__error(result.error().code);
        }
      }
      else
      {
        response->set__error(VmbErrorNotFound);
      }
    }, rmw_qos_profile_services_default, settings_load_save_callback_group_);

  CHK_SVC(settings_load_service_);

  status_service_ = node_->create_service<vimbax_camera_msgs::srv::Status>(
    "~/status", [this](
      const vimbax_camera_msgs::srv::Status::Request::ConstSharedPtr,
      const vimbax_camera_msgs::srv::Status::Response::SharedPtr response)
    {
      if (is_available_)
      {
        auto const info = camera_->camera_info_get();
        if (!info) {
          response->set__error(info.error().code);
        } else {
          response->set__display_name(info->display_name)
          .set__model_name(info->model_name)
          .set__device_firmware_version(info->firmware_version)
          .set__device_id(info->device_id)
          .set__device_user_id(info->device_user_id)
          .set__device_serial_number(info->device_serial_number)
          .set__interface_id(info->interface_id)
          .set__transport_layer_id(info->transport_layer_id)
          .set__streaming(info->streaming)
          .set__width(info->width)
          .set__height(info->height)
          .set__frame_rate(info->frame_rate)
          .set__pixel_format(info->pixel_format)
          .set__trigger_mode(info->trigger_mode)
          .set__trigger_source(info->trigger_source);

          if (info->ip_address) {
            response->set__ip_address(*info->ip_address);
          }

          if (info->mac_address) {
            response->set__mac_address(*info->mac_address);
          }
        }
      }
      else
      {
        response->set__error(VmbErrorNotFound);
      }
    }, rmw_qos_profile_services_default, status_callback_group_);

  CHK_SVC(status_service_);

  stream_start_service_ =
    node_->create_service<vimbax_camera_msgs::srv::StreamStartStop>(
    "~/stream_start", [this](
      const vimbax_camera_msgs::srv::StreamStartStop::Request::ConstSharedPtr request,
      const vimbax_camera_msgs::srv::StreamStartStop::Response::SharedPtr response)
    {
      if (is_available_)
      {
        auto const result = start_streaming();
        if (!result) {
          response->set__error(result.error().code);
        }
        stream_stopped_by_service_ = false;
      }
      else
      {
        response->set__error(VmbErrorNotFound);
      }
    }, rmw_qos_profile_services_default, stream_start_stop_callback_group_);

  CHK_SVC(stream_start_service_);

  stream_stop_service_ =
    node_->create_service<vimbax_camera_msgs::srv::StreamStartStop>(
    "~/stream_stop", [this](
      const vimbax_camera_msgs::srv::StreamStartStop::Request::ConstSharedPtr request,
      const vimbax_camera_msgs::srv::StreamStartStop::Response::SharedPtr response)
    {
      if (is_available_)
      {
        auto const result = stop_streaming();
        if (!result) {
          response->set__error(result.error().code);
        }
        stream_stopped_by_service_ = true;
      }
      else
      {
        response->set__error(VmbErrorNotFound);
      }
    }, rmw_qos_profile_services_default, stream_start_stop_callback_group_);

  CHK_SVC(stream_stop_service_);

  return true;
}

result<void> VimbaXCameraNode::start_streaming()
{
  if (!is_available_)
  {
    return error{VmbErrorNotFound};
  }

  auto const buffer_count = node_->get_parameter(parameter_buffer_count).as_int();

  auto error = camera_->start_streaming(
    buffer_count,
    [this](std::shared_ptr<VimbaXCamera::Frame> frame) {
      static int64_t lastFrameId = -1;
      auto const diff = frame->get_frame_id() - lastFrameId;

      if (diff > 1) {
        RCLCPP_WARN(get_logger(), "%ld frames missing", diff - 1);
      }

      lastFrameId = frame->get_frame_id();

      image_publisher_.publish(frame);

      auto const queue_error = frame->queue();
      if (queue_error != VmbErrorSuccess) {
        RCLCPP_ERROR(get_logger(), "Frame requeue failed with %d", queue_error);
      }
    });

  RCLCPP_INFO(get_logger(), "Stream started using %ld buffers", buffer_count);
  return error;
}

result<void> VimbaXCameraNode::stop_streaming()
{
  if (!is_available_)
  {
    return error{VmbErrorNotFound};
  }

  auto error = camera_->stop_streaming();

  RCLCPP_INFO(get_logger(), "Stream stopped");
  return error;
}

std::string VimbaXCameraNode::get_node_name()
{
  auto const pidString = [] {
#ifdef __unix__
      return std::to_string(getpid());
#endif
    }();

  return "vimbax_camera_" + pidString;
}

VimbaXCameraNode::NodeBaseInterface::SharedPtr VimbaXCameraNode::get_node_base_interface() const
{
  return node_->get_node_base_interface();
}

}  // namespace vimbax_camera<|MERGE_RESOLUTION|>--- conflicted
+++ resolved
@@ -344,14 +344,10 @@
   RCLCPP_INFO(get_logger(), "Initializing graph notify ...");
   graph_notify_thread_ = std::make_unique<std::thread>(
     [this] {
-      auto last_num_subscribers = 0;
+      size_t last_num_subscribers = 0;
       while (!stop_threads_.load(std::memory_order::memory_order_relaxed)) {
         auto event = node_->get_graph_event();
         node_->wait_for_graph_change(event, std::chrono::milliseconds(500));
-<<<<<<< HEAD
-        static size_t last_num_subscribers = 0;
-=======
->>>>>>> 2ad0a0c7
         auto current_num_subscribers = image_publisher_.getNumSubscribers();
 
         if (restart_)
