// Copyright 2024 Allied Vision Technologies GmbH. All Rights Reserved.
//
// Licensed under the Apache License, Version 2.0 (the "License");
// you may not use this file except in compliance with the License.
// You may obtain a copy of the License at
//
//     http://www.apache.org/licenses/LICENSE-2.0
//
// Unless required by applicable law or agreed to in writing, software
// distributed under the License is distributed on an "AS IS" BASIS,
// WITHOUT WARRANTIES OR CONDITIONS OF ANY KIND, either express or implied.
// See the License for the specific language governing permissions and
// limitations under the License.

#include <optional>
#include <filesystem>

#include <rclcpp/rclcpp.hpp>

#include <vimbax_camera/vimbax_camera.hpp>
#include <vimbax_camera_msgs/srv/feature_int.hpp>

namespace fs = std::filesystem;

namespace vimbax_camera
{
using helper::get_logger;

std::shared_ptr<VimbaXCamera> VimbaXCamera::open(
  std::shared_ptr<VmbCAPI> api,
  const std::string & name)
{
  auto checkAccess = [](const VmbCameraInfo_t & info) {
      return (info.permittedAccess & VmbAccessModeType::VmbAccessModeExclusive) != 0;
    };

  auto openCamera =
    [&](const std::string & idStr) -> std::optional<VmbHandle_t> {
      VmbHandle_t cameraHandle;
      auto const openError =
        api->CameraOpen(idStr.c_str(), VmbAccessModeType::VmbAccessModeExclusive, &cameraHandle);

      if (openError != VmbErrorSuccess) {
        RCLCPP_ERROR(get_logger(), "Failed to open camera %s with %d", idStr.c_str(), openError);
        return std::nullopt;
      }

      return cameraHandle;
    };

  auto const availableCameras =
    [&]() -> std::vector<VmbCameraInfo_t> {
      uint32_t availableCamerasCount{0};
      auto const countError = api->CamerasList(nullptr, 0, &availableCamerasCount, 0);

      if (countError != VmbErrorSuccess) {
        RCLCPP_ERROR(get_logger(), "Reading camera list size failed with %d", countError);
        return {};
      }

      std::vector<VmbCameraInfo_t> cameraList{};
      cameraList.resize(availableCamerasCount);
      uint32_t camerasFound = 0;

      auto const error = api->CamerasList(
        cameraList.data(), availableCamerasCount, &camerasFound, sizeof(VmbCameraInfo_t));

      if (error != VmbErrorSuccess) {
        RCLCPP_ERROR(get_logger(), "List first camera failed with %d", error);
        return {};
      }

      return cameraList;
    }();

  if (name.empty()) {
    RCLCPP_INFO(get_logger(), "No camera requested opening first available");

    if (availableCameras.empty()) {
      RCLCPP_ERROR(get_logger(), "List cameras returned 0");
      return nullptr;
    }

    for (auto const & info : availableCameras) {
      if (checkAccess(info)) {
        RCLCPP_INFO(get_logger(), "Try opening camera with extended id %s", info.cameraIdExtended);

        auto const optHandle = openCamera(info.cameraIdExtended);

        if (optHandle) {
          return std::unique_ptr<VimbaXCamera>(new VimbaXCamera{api, *optHandle});
        }
      }
    }

    RCLCPP_ERROR(get_logger(), "No camera available!");

    return nullptr;
  } else {
    auto const checkCameraInfo =
      [&name](const VmbCameraInfo_t & info) -> bool {
        return info.cameraIdString == name ||
               info.cameraIdExtended == name ||
               info.serialString == name;
      };
    // Try open by serial number
    if (!availableCameras.empty()) {
      for (auto const & info : availableCameras) {
        if (checkCameraInfo(info) && (info.permittedAccess & VmbAccessModeExclusive) != 0) {
          auto const optHandleSerial = openCamera(info.cameraIdExtended);

          if (optHandleSerial) {
            return std::unique_ptr<VimbaXCamera>(new VimbaXCamera{api, *optHandleSerial});
          }
        }
      }
    }

    RCLCPP_WARN(get_logger(), "No matching camera found, falling back to VmbCameraOpen");

    auto const optHandle = openCamera(name);

    if (optHandle) {
      return std::unique_ptr<VimbaXCamera>(new VimbaXCamera{api, *optHandle});
    }

    RCLCPP_ERROR(get_logger(), "Failed to open given camera %s", name.c_str());
  }

  return nullptr;
}

VimbaXCamera::VimbaXCamera(std::shared_ptr<VmbCAPI> api, VmbHandle_t cameraHandle)
: api_{std::move(api)}, camera_handle_{cameraHandle}
{
  auto const err =
    api_->CameraInfoQueryByHandle(camera_handle_, &camera_info_, sizeof(camera_info_));

  if (err != VmbErrorSuccess) {
    RCLCPP_ERROR(get_logger(), "Failed to query camera info!");
  }

  RCLCPP_INFO(
    get_logger(), "Opened camera info model name: %s, camera name: %s, serial: %s",
    camera_info_.modelName, camera_info_.cameraName, camera_info_.serialString);
}

VimbaXCamera::~VimbaXCamera()
{
  stop_streaming();

  if (api_ && camera_handle_) {
    api_->CameraClose(camera_handle_);
    camera_handle_ = nullptr;
  }
}

result<void> VimbaXCamera::start_streaming(
  int bufferCount,
  std::function<void(std::shared_ptr<Frame>)> onFrame,
  bool startAcquisition)
{
  if (!streaming_) {
    frames_.clear();
    frames_.resize(bufferCount);

    uint32_t payloadSize{};

    auto const payloadSizeError = api_->PayloadSizeGet(camera_handle_, &payloadSize);
    if (payloadSizeError != VmbErrorSuccess) {
      return error{payloadSizeError};
    }

    for (auto & frame : frames_) {
      auto newFrame = Frame::create(shared_from_this(), payloadSize, 128);

      if (!newFrame) {
        RCLCPP_ERROR(get_logger(), "Failed to create frame");
        return newFrame.error();
      }

      frame = *newFrame;

      frame->set_callback(onFrame);
    }

    auto const capStartError = api_->CaptureStart(camera_handle_);
    if (capStartError != VmbErrorSuccess) {
      RCLCPP_ERROR(get_logger(), "Capture start failed with %d", capStartError);
      return error{capStartError};
    }

    for (auto const & frame : frames_) {
      auto const queueError = frame->queue();
      if (queueError != VmbErrorSuccess) {
        RCLCPP_ERROR(get_logger(), "Queue frame failed with %d", queueError);
        return error{queueError};
      }
    }

    if (startAcquisition) {
      auto const acqStartError = feature_command_run(SFNCFeatures::AcquisitionStart);
      if (!acqStartError) {
        RCLCPP_ERROR(get_logger(), "Acquisition start failed with %d", acqStartError.error().code);
        return acqStartError.error();
      }
    }

    streaming_ = true;
  }

  return {};
}

result<void> VimbaXCamera::stop_streaming()
{
  if (!streaming_) {
    return {};
  }

  auto const acqStopError = feature_command_run(SFNCFeatures::AcquisitionStop);
  if (!acqStopError) {
    RCLCPP_ERROR(get_logger(), "Acquisition stop failed with %d", acqStopError.error().code);
    return acqStopError.error();
  }

  auto const capStopError = api_->CaptureEnd(camera_handle_);
  if (capStopError != VmbErrorSuccess) {
    RCLCPP_ERROR(get_logger(), "Capture stop failed with %d", capStopError);
    return error{capStopError};
  }

  auto const flushError = api_->CaptureQueueFlush(camera_handle_);
  if (flushError != VmbErrorSuccess) {
    RCLCPP_ERROR(get_logger(), "Flush capture queue failed with %d", flushError);
    return error{flushError};
  }

  auto const revokeError = api_->FrameRevokeAll(camera_handle_);
  if (revokeError != VmbErrorSuccess) {
    RCLCPP_ERROR(get_logger(), "Revoking frames failed with %d", revokeError);
    return error{revokeError};
  }

  frames_.clear();

  streaming_ = false;

  return {};
}

<<<<<<< HEAD
result<VmbCameraInfo> VimbaXCamera::query_camera_info() const
{
  VmbCameraInfo cameraInfo{};

  auto const err = api_->CameraInfoQueryByHandle(camera_handle_, &cameraInfo, sizeof(cameraInfo));

  if (err != VmbErrorSuccess) {
    RCLCPP_ERROR(get_logger(), "Failed to query camera info!");
    return error{err};
  }

  return cameraInfo;
}

result<bool> VimbaXCamera::feature_command_is_done(const std::string_view & name) const
{
  RCLCPP_INFO(get_logger(), "%s(%s)", __FUNCTION__, name.data());

  bool value{};
  auto const err =
    api_->FeatureCommandIsDone(camera_handle_, name.data(), reinterpret_cast<bool *>(&value));

  if (err != VmbErrorSuccess) {
    RCLCPP_ERROR(get_logger(), "%s failed with error %d", __FUNCTION__, err);
    return error{err};
  }

  return value;
}

=======
>>>>>>> b7ad3702
result<void> VimbaXCamera::feature_command_run(const std::string_view & name) const
{
  auto const runError = api_->FeatureCommandRun(camera_handle_, name.data());

  if (runError != VmbErrorSuccess) {
    return error{runError};
  }

  bool done{false};
  api_->FeatureCommandIsDone(camera_handle_, name.data(), &done);

  while (!done) {
    std::this_thread::sleep_for(std::chrono::milliseconds(100));

    api_->FeatureCommandIsDone(camera_handle_, name.data(), &done);
  }

  return {};
}

result<int64_t> VimbaXCamera::feature_int_get(const std::string_view & name) const
{
  RCLCPP_INFO(get_logger(), "%s(%s)", __FUNCTION__, name.data());
  int64_t value{};
  auto const err =
    api_->FeatureIntGet(camera_handle_, name.data(), reinterpret_cast<VmbInt64_t *>(&value));

  if (err != VmbErrorSuccess) {
    RCLCPP_ERROR(get_logger(), "%s failed with error %d", __FUNCTION__, err);
    return error{err};
  }

  return value;
}

result<void> VimbaXCamera::feature_int_set(const std::string_view & name, const int64_t value) const
{
  RCLCPP_INFO(get_logger(), "%s(%s, %ld)", __FUNCTION__, name.data(), value);
  auto const err =
    api_->FeatureIntSet(camera_handle_, name.data(), value);

  if (err != VmbErrorSuccess) {
    RCLCPP_ERROR(get_logger(), "%s failed with error %d", __FUNCTION__, err);
    return error{err};
  }

  return {};
}

result<std::array<int64_t,3>> VimbaXCamera::feature_int_info_get(const std::string_view & name) const
{
  RCLCPP_INFO(get_logger(), "%s(%s)", __FUNCTION__, name.data());
  std::array<int64_t,3> value;

  auto err =
    api_->FeatureIntRangeQuery(camera_handle_, name.data(), reinterpret_cast<VmbInt64_t *>(&value[0]), reinterpret_cast<VmbInt64_t *>(&value[1]));

  if (err != VmbErrorSuccess) {
    RCLCPP_ERROR(get_logger(), "%s failed with error %d", __FUNCTION__, err);
    return error{err};
  }

  err =
    api_->FeatureIntIncrementQuery(camera_handle_, name.data(), reinterpret_cast<VmbInt64_t *>(&value[2]));

  if (err != VmbErrorSuccess) {
    RCLCPP_ERROR(get_logger(), "%s failed with error %d", __FUNCTION__, err);
    return error{err};
  }

  return value;
}

result<_Float64> VimbaXCamera::feature_float_get(const std::string_view & name) const
{
  RCLCPP_INFO(get_logger(), "%s(%s)", __FUNCTION__, name.data());

  _Float64 value{};
  auto const err =
    api_->FeatureFloatGet(camera_handle_, name.data(), reinterpret_cast<_Float64 *>(&value));

  if (err != VmbErrorSuccess) {
    RCLCPP_ERROR(get_logger(), "%s failed with error %d", __FUNCTION__, err);
    return error{err};
  }

  return value;
}

result<void> VimbaXCamera::feature_float_set(const std::string_view & name, const _Float64 value) const
{
  RCLCPP_INFO(get_logger(), "%s(%s, %lf)", __FUNCTION__, name.data(), value);
  auto const err =
    api_->FeatureFloatSet(camera_handle_, name.data(), value);

  if (err != VmbErrorSuccess) {
    RCLCPP_ERROR(get_logger(), "%s failed with error %d", __FUNCTION__, err);
    return error{err};
  }

  return {};
}

result<feature_float_info> VimbaXCamera::feature_float_info_get(const std::string_view & name) const
{
  RCLCPP_INFO(get_logger(), "%s(%s)", __FUNCTION__, name.data());
  std::array<_Float64,3> value;
  feature_float_info info{};

  auto err =
    api_->FeatureFloatRangeQuery(camera_handle_, name.data(), reinterpret_cast<double *>(&info.min), reinterpret_cast<double *>(&info.max));

  if (err != VmbErrorSuccess) {
    RCLCPP_ERROR(get_logger(), "%s failed with error %d", __FUNCTION__, err);
    return error{err};
  }

  err =
    api_->FeatureFloatIncrementQuery(camera_handle_, name.data(), &info.inc_available, reinterpret_cast<double *>(&info.inc));

  if (err != VmbErrorSuccess) {
    RCLCPP_ERROR(get_logger(), "%s failed with error %d", __FUNCTION__, err);
    return error{err};
  }

  return info; 
}

result<std::string> VimbaXCamera::feature_string_get(const std::string_view & name) const
{
  RCLCPP_INFO(get_logger(), "%s(%s)", __FUNCTION__, name.data());

  uint32_t size_filled{};
  std::string value;

  auto err =
    api_->FeatureStringGet(camera_handle_, name.data(), nullptr, 0, &size_filled);

  if (err != VmbErrorSuccess) {
    RCLCPP_ERROR(get_logger(), "%s failed with error %d", __FUNCTION__, err);
    return error{err};
  }
  else
  {
    char* buf = static_cast<char*>(malloc(size_filled));

    err =
      api_->FeatureStringGet(camera_handle_, name.data(), buf, size_filled, &size_filled);

    if (err == VmbErrorSuccess)
    {
      value.assign(buf, size_filled);;
    }

    free(buf);
    buf = nullptr;

    if (err != VmbErrorSuccess)
    {
      RCLCPP_ERROR(get_logger(), "%s failed with error %d", __FUNCTION__, err);
      return error{err};
    }
  }

  return value;
}

result<void> VimbaXCamera::feature_string_set(const std::string_view & name, const std::string_view value) const
{
  RCLCPP_INFO(get_logger(), "%s(%s, %s)", __FUNCTION__, name.data(), value.data());
  auto const err =
    api_->FeatureStringSet(camera_handle_, name.data(), value.data());

  if (err != VmbErrorSuccess) {
    RCLCPP_ERROR(get_logger(), "%s failed with error %d", __FUNCTION__, err);
    return error{err};
  }

  return {};
}

result<uint32_t> VimbaXCamera::feature_string_info_get(const std::string_view & name) const
{
  RCLCPP_INFO(get_logger(), "%s(%s)", __FUNCTION__, name.data());
  uint32_t value{};

  auto err =
    api_->FeatureStringMaxlengthQuery(camera_handle_, name.data(), reinterpret_cast<VmbUint32_t *>(&value));

  if (err != VmbErrorSuccess) {
    RCLCPP_ERROR(get_logger(), "%s failed with error %d", __FUNCTION__, err);
    return error{err};
  }

  return value;
}

result<bool> VimbaXCamera::feature_bool_get(const std::string_view & name) const
{
  RCLCPP_INFO(get_logger(), "%s(%s)", __FUNCTION__, name.data());

  bool value{};
  auto const err =
    api_->FeatureBoolGet(camera_handle_, name.data(), reinterpret_cast<bool *>(&value));

  if (err != VmbErrorSuccess) {
    RCLCPP_ERROR(get_logger(), "%s failed with error %d", __FUNCTION__, err);
    return error{err};
  }

  return value;
}

result<void> VimbaXCamera::feature_bool_set(const std::string_view & name, const bool value) const
{
  RCLCPP_INFO(get_logger(), "%s(%s, %d)", __FUNCTION__, name.data(), value);
  auto const err =
    api_->FeatureBoolSet(camera_handle_, name.data(), value);

  if (err != VmbErrorSuccess) {
    RCLCPP_ERROR(get_logger(), "%s failed with error %d", __FUNCTION__, err);
    return error{err};
  }

  return {};
}

result<std::string> VimbaXCamera::feature_enum_get(const std::string_view & name) const
{
  RCLCPP_INFO(get_logger(), "%s(%s)", __FUNCTION__, name.data());

  const char * value;
  auto const err = api_->FeatureEnumGet(camera_handle_, name.data(), &value);

  if (err != VmbErrorSuccess) {
    RCLCPP_ERROR(get_logger(), "%s failed with error %d", __FUNCTION__, err);
    return error{err};
  }

  return std::string{value};
}

result<void> VimbaXCamera::feature_enum_set(const std::string_view & name, const std::string_view & value) const
{
  RCLCPP_INFO(get_logger(), "%s(%s, %s)", __FUNCTION__, name.data(), value.data());
  auto const err =
    api_->FeatureEnumSet(camera_handle_, name.data(), value.data());

  if (err != VmbErrorSuccess) {
    RCLCPP_ERROR(get_logger(), "%s failed with error %d", __FUNCTION__, err);
    return error{err};
  }

  return {};
}

result<std::array<std::vector<std::string>,2>> VimbaXCamera::feature_enum_info_get(const std::string_view & name) const
{
  RCLCPP_INFO(get_logger(), "%s(%s)", __FUNCTION__, name.data());
  uint32_t numFound{};
  bool available{false};
  std::array<std::vector<std::string>,2> values;  // 0: possibleValues, 1: a1availableValues

  auto err =
    api_->FeatureEnumRangeQuery(camera_handle_, name.data(), nullptr, 0, &numFound);

  if (err != VmbErrorSuccess) {
    RCLCPP_ERROR(get_logger(), "%s failed with error %d", __FUNCTION__, err);
    return error{err};
  }

  std::vector<const char*> enumEntries(numFound);

  err =
    api_->FeatureEnumRangeQuery(camera_handle_, name.data(), &enumEntries[0], numFound, &numFound);

  if (err != VmbErrorSuccess) {
    RCLCPP_ERROR(get_logger(), "%s failed with error %d", __FUNCTION__, err);
    return error{err};
  }

  for (auto & entry : enumEntries) {
      values[0].push_back(std::string(entry));

      err = 
        api_->FeatureEnumIsAvailable(camera_handle_, name.data(), entry, &available);

      if (err == VmbErrorSuccess && available) 
      {
        values[1].push_back(std::string(entry));
      }
  }

  return values;
}

result<int64_t> VimbaXCamera::feature_enum_as_int_get(
  const std::string_view & name,
  const std::string_view & option) const
{
  RCLCPP_INFO(get_logger(), "%s(%s, %s)", __FUNCTION__, name.data(), option.data());
  int64_t value{-1};

  auto const err = api_->FeatureEnumAsInt(
    camera_handle_, name.data(), option.data(),
    reinterpret_cast<VmbInt64_t *>(&value));

  if (err != VmbErrorSuccess) {
    RCLCPP_ERROR(
      get_logger(), "%s failed to convert enum %s option %s to int with error %d",
      __FUNCTION__, name.data(), option.data(), err);

    return error{err};
  }

  return value;
}

result<std::string> VimbaXCamera::feature_enum_as_string_get(const std::string_view & name, const int64_t value) const
{
  RCLCPP_INFO(get_logger(), "%s(%s, %ld)", __FUNCTION__, name.data(), value);
  std::string option;
  const char *stringValue;

  auto const err = api_->FeatureEnumAsString(
    camera_handle_, name.data(), value,
    reinterpret_cast<const char **>(&stringValue));

  if (err != VmbErrorSuccess) {
    RCLCPP_ERROR(
      get_logger(), "Failed to convert enum %s option %s to int with %d",
      name.data(), option.data(), err);

    return error{err};
  }
  else
  {
    option.assign(stringValue);
  }

  return option;
}

result<std::vector<unsigned char>> VimbaXCamera::feature_raw_get(const std::string_view & name) const
{
  RCLCPP_INFO(get_logger(), "%s(%s)", __FUNCTION__, name.data());
 
  uint32_t length{};
  uint32_t size_filled{};

  auto err =
    api_->FeatureRawLengthQuery(camera_handle_, name.data(), &length);

  if (err != VmbErrorSuccess) {
    RCLCPP_ERROR(get_logger(), "%s failed with error %d", __FUNCTION__, err);
    return error{err};
  }

  std::vector<unsigned char> buffer(length);
  err =
    api_->FeatureRawGet(camera_handle_, name.data(), reinterpret_cast<char*>(&buffer[0]), length, &size_filled);

  if (err != VmbErrorSuccess)
  {
    RCLCPP_ERROR(get_logger(), "%s failed with error %d", __FUNCTION__, err);
    return error{err};
  }

  return buffer;
}

result<void> VimbaXCamera::feature_raw_set(const std::string_view & name, const std::vector<unsigned char> buffer) const
{
  RCLCPP_INFO(get_logger(), "%s(%s, buffer.size()=%ld)", __FUNCTION__, name.data(), buffer.size());
 
  auto const err =
    api_->FeatureRawSet(camera_handle_, name.data(), reinterpret_cast<const char*>(buffer.data()), static_cast<uint32_t>(buffer.size()));

  if (err != VmbErrorSuccess) {
    RCLCPP_ERROR(get_logger(), "%s failed with error %d", __FUNCTION__, err);
    return error{err};
  }

  return {};
}

result<uint32_t> VimbaXCamera::feature_raw_info_get(const std::string_view & name) const
{
  RCLCPP_INFO(get_logger(), "%s(%s)", __FUNCTION__, name.data());
 
  uint32_t value{};

  auto err =
    api_->FeatureRawLengthQuery(camera_handle_, name.data(), &value);

  if (err != VmbErrorSuccess) {
    RCLCPP_ERROR(get_logger(), "%s failed with error %d", __FUNCTION__, err);
    return error{err};
  } 

  return value;
}

result<std::array<bool,2>> VimbaXCamera::feature_access_mode_get(const std::string_view & name) const
{
  RCLCPP_INFO(get_logger(), "%s(%s)", __FUNCTION__, name.data());
 
  std::array<bool,2> value;
  
  auto const err =
    api_->FeatureAccessQuery(camera_handle_, name.data(), &value[0], &value[1]);

  if (err != VmbErrorSuccess) {
    RCLCPP_ERROR(get_logger(), "%s failed with error %d", __FUNCTION__, err);
    return error{err};
  }

  return value;
}

result<VmbPixelFormatType> VimbaXCamera::get_pixel_format() const
{
  auto const featureInfoOpt = feature_info_query(SFNCFeatures::PixelFormat);

  if (!featureInfoOpt) {
    return featureInfoOpt.error();
  } else if (featureInfoOpt->sfncNamespace == nullptr) {
    return error{VmbErrorInvalidAddress};
  } else if (std::string_view{featureInfoOpt->sfncNamespace} != "Standard") {
    return error{VmbErrorNotAvailable};
  }

  auto const currentFormatStr = feature_enum_get(SFNCFeatures::PixelFormat);

  if (!currentFormatStr) {
    return currentFormatStr.error();
  }

  auto const currentFormat = feature_enum_as_int_get(SFNCFeatures::PixelFormat, *currentFormatStr);

  if (!currentFormat) {
    return currentFormat.error();
  }

  return static_cast<VmbPixelFormatType>(*currentFormat);
}

result<VmbFeatureInfo> VimbaXCamera::feature_info_query(const std::string_view & name) const
{
  VmbFeatureInfo featureInfo{};

  auto const err =
    api_->FeatureInfoQuery(camera_handle_, name.data(), &featureInfo, sizeof(featureInfo));

  if (err != VmbErrorSuccess) {
    RCLCPP_ERROR(get_logger(), "Reading feature info for %s failed with %d", name.data(), err);
    return error{err};
  }

  return featureInfo;
}

result<void> VimbaXCamera::settings_load(const std::string_view & fileName)
{
  fs::path settings_file_path{fileName};

  if (!fs::exists(settings_file_path)) {
    return error{VmbErrorNotFound};
  }

  auto const presist_settings = get_default_feature_persist_settings();

  auto const err = api_->SettingsLoad(
    camera_handle_,
    settings_file_path.c_str(),
    &presist_settings,
    sizeof(presist_settings));

  if (err != VmbErrorSuccess) {
    return error{err};
  }

  return {};
}

result<void> VimbaXCamera::settings_save(const std::string_view & fileName)
{
  fs::path settings_file_path{fileName};

  if (settings_file_path.extension() != ".xml") {
    return error{VmbErrorInvalidValue};
  }

  if (!fs::exists(settings_file_path.parent_path())) {
    return error{VmbErrorNotFound};
  }

  auto const presist_settings = get_default_feature_persist_settings();

  auto const err = api_->SettingsSave(
    camera_handle_,
    settings_file_path.c_str(),
    &presist_settings,
    sizeof(presist_settings));

  if (err != VmbErrorSuccess) {
    return error{err};
  }

  return {};
}

VmbFeaturePersistSettings VimbaXCamera::get_default_feature_persist_settings() const
{
  return {
    VmbFeaturePersistType::VmbFeaturePersistNoLUT,
    VmbModulePersistFlagsType::VmbModulePersistFlagsRemoteDevice,
    10,
    VmbLogLevel::VmbLogLevelWarn
  };
}


bool VimbaXCamera::is_streaming() const
{
  return streaming_;
}

result<std::shared_ptr<VimbaXCamera::Frame>> VimbaXCamera::Frame::create(
  std::shared_ptr<VimbaXCamera> camera,
  size_t size,
  size_t alignment)
{
  auto const pixelFormat = camera->get_pixel_format();

  if (!pixelFormat) {
    return pixelFormat.error();
  }

  uint32_t const bpp = (*pixelFormat >> 16) & 0xFF;

  auto const width = camera->feature_int_get(SFNCFeatures::Width);
  auto const height = camera->feature_int_get(SFNCFeatures::Height);

  if (!width) {
    return width.error();
  } else if (!height) {
    return height.error();
  }

  auto const line = *width * bpp / 8;
  size_t const realSize = *height * line;

  auto const allocMode = (realSize == size) ? AllocationMode::kByImage : AllocationMode::kByTl;

  std::shared_ptr<VimbaXCamera::Frame> frame(new VimbaXCamera::Frame{camera, allocMode});

  if (allocMode == AllocationMode::kByTl) {
    frame->data.resize(realSize);

    frame->vmb_frame_.buffer = nullptr;
    frame->vmb_frame_.bufferSize = size;
  } else {
    frame->data.resize(size);

    frame->vmb_frame_.buffer = frame->data.data();
    frame->vmb_frame_.bufferSize = frame->data.size();
  }

  frame->step = line;

  auto announceError =
    camera->api_->FrameAnnounce(camera->camera_handle_, &frame->vmb_frame_, sizeof(vmb_frame_));

  if (announceError != VmbErrorSuccess) {
    return error{announceError};
  }

  return frame;
}

void VimbaXCamera::Frame::vmb_frame_callback(
  const VmbHandle_t, const VmbHandle_t, VmbFrame_t * frame)
{
  auto * ptr = reinterpret_cast<VimbaXCamera::Frame *>(frame->context[0]);
  auto sharedPtr = ptr->shared_from_this();

  if (frame->receiveStatus == VmbFrameStatusType::VmbFrameStatusComplete) {
    sharedPtr->on_frame_ready();
  } else {
    RCLCPP_WARN(get_logger(), "Frame with status %d received", frame->receiveStatus);
    sharedPtr->queue();
  }
}

void VimbaXCamera::Frame::on_frame_ready()
{
  encoding = get_image_encoding();
  width = vmb_frame_.width;
  height = vmb_frame_.height;
  is_bigendian = false;
  header.frame_id = std::to_string(vmb_frame_.frameID);
  std::chrono::nanoseconds vmbTimeStamp{timestamp_to_ns(vmb_frame_.timestamp)};
  auto const seconds = std::chrono::floor<std::chrono::seconds>(vmbTimeStamp);
  auto const nanoseconds =
    std::chrono::duration_cast<std::chrono::nanoseconds>(vmbTimeStamp - seconds);
  header.stamp.sec = int32_t(seconds.count());
  header.stamp.nanosec = nanoseconds.count();


  transform();

  if (callback_) {
    callback_(shared_from_this());
  }
}

uint64_t VimbaXCamera::Frame::timestamp_to_ns(uint64_t timestamp)
{
  if (!camera_.expired()) {
    auto camera = camera_.lock();

    auto const localDeviceHandle = camera->camera_info_.localDeviceHandle;
    int64_t timestampFrequency{};
    auto const err = camera->api_->FeatureIntGet(
      localDeviceHandle, "DeviceTimestampFrequency",
      reinterpret_cast<VmbInt64_t *>(&timestampFrequency));
    if (err == VmbErrorSuccess) {
      RCLCPP_DEBUG(get_logger(), "Using timestamp frequnency %ld", timestampFrequency);

      if (timestampFrequency > std::nano::den) {
        return timestamp / (timestampFrequency / std::nano::den);
      } else {
        return timestamp * (std::nano::den / timestampFrequency);
      }
    }
  }

  return timestamp;
}


void VimbaXCamera::Frame::transform()
{
  switch (VmbPixelFormatType(vmb_frame_.pixelFormat)) {
    case VmbPixelFormatMono10:
    case VmbPixelFormatBayerBG10:
    case VmbPixelFormatBayerGB10:
    case VmbPixelFormatBayerGR10:
    case VmbPixelFormatBayerRG10:
      helper::left_shift16(data.data(), vmb_frame_.imageData, data.size(), 6);
      break;
    case VmbPixelFormatMono12:
    case VmbPixelFormatBayerBG12:
    case VmbPixelFormatBayerGB12:
    case VmbPixelFormatBayerGR12:
    case VmbPixelFormatBayerRG12:
      helper::left_shift16(data.data(), vmb_frame_.imageData, data.size(), 4);
      break;
    case VmbPixelFormatMono14:
      helper::left_shift16(data.data(), vmb_frame_.imageData, data.size(), 2);
      break;
    default:
      if (allocation_mode_ == AllocationMode::kByTl) {
        memcpy(data.data(), vmb_frame_.imageData, data.size());
      }
      break;
  }
}

VimbaXCamera::Frame::Frame(std::shared_ptr<VimbaXCamera> camera, AllocationMode allocationMode)
: camera_{camera}, allocation_mode_{allocationMode}
{
  vmb_frame_.context[0] = this;
}

VimbaXCamera::Frame::~Frame()
{
}


void VimbaXCamera::Frame::set_callback(std::function<void(std::shared_ptr<Frame> frame)> callback)
{
  callback_ = std::move(callback);
}

int32_t VimbaXCamera::Frame::queue() const
{
  if (!camera_.expired()) {
    auto camera = camera_.lock();
    return camera->api_->CaptureFrameQueue(camera->camera_handle_, &vmb_frame_, vmb_frame_callback);
  }

  return VmbErrorUnknown;
}

std::string VimbaXCamera::Frame::get_image_encoding() const
{
  switch (VmbPixelFormatType(vmb_frame_.pixelFormat)) {
    case VmbPixelFormatMono8:
      return sensor_msgs::image_encodings::MONO8;
    case VmbPixelFormatMono10:
    case VmbPixelFormatMono12:
    case VmbPixelFormatMono14:
    case VmbPixelFormatMono16:
      return sensor_msgs::image_encodings::MONO16;
    case VmbPixelFormatBayerGR8:
      return sensor_msgs::image_encodings::BAYER_GRBG8;
    case VmbPixelFormatBayerRG8:
      return sensor_msgs::image_encodings::BAYER_RGGB8;
    case VmbPixelFormatBayerGB8:
      return sensor_msgs::image_encodings::BAYER_GBRG8;
    case VmbPixelFormatBayerBG8:
      return sensor_msgs::image_encodings::BAYER_BGGR8;
    case VmbPixelFormatBayerGR10:
      return sensor_msgs::image_encodings::BAYER_GRBG16;
    case VmbPixelFormatBayerRG10:
      return sensor_msgs::image_encodings::BAYER_RGGB16;
    case VmbPixelFormatBayerGB10:
      return sensor_msgs::image_encodings::BAYER_GBRG16;
    case VmbPixelFormatBayerBG10:
      return sensor_msgs::image_encodings::BAYER_BGGR16;
    case VmbPixelFormatBayerGR12:
      return sensor_msgs::image_encodings::BAYER_GRBG16;
    case VmbPixelFormatBayerRG12:
      return sensor_msgs::image_encodings::BAYER_RGGB16;
    case VmbPixelFormatBayerGB12:
      return sensor_msgs::image_encodings::BAYER_GBRG16;
    case VmbPixelFormatBayerBG12:
      return sensor_msgs::image_encodings::BAYER_BGGR16;
    case VmbPixelFormatBayerGR16:
      return sensor_msgs::image_encodings::BAYER_GRBG16;
    case VmbPixelFormatBayerRG16:
      return sensor_msgs::image_encodings::BAYER_RGGB16;
    case VmbPixelFormatBayerGB16:
      return sensor_msgs::image_encodings::BAYER_GBRG16;
    case VmbPixelFormatBayerBG16:
      return sensor_msgs::image_encodings::BAYER_BGGR16;
    case VmbPixelFormatRgb8:
      return sensor_msgs::image_encodings::RGB8;
    case VmbPixelFormatBgr8:
      return sensor_msgs::image_encodings::BGR8;
    case VmbPixelFormatRgb16:
      return sensor_msgs::image_encodings::RGB16;
    case VmbPixelFormatBgr16:
      return sensor_msgs::image_encodings::BGR16;
    case VmbPixelFormatArgb8:
      return sensor_msgs::image_encodings::RGBA8;
    case VmbPixelFormatBgra8:
      return sensor_msgs::image_encodings::BGRA8;
    case VmbPixelFormatRgba16:
      return sensor_msgs::image_encodings::RGBA16;
    case VmbPixelFormatBgra16:
      return sensor_msgs::image_encodings::BGRA16;
    case VmbPixelFormatYuv422:
      return sensor_msgs::image_encodings::YUV422;
    case VmbPixelFormatYuv422_8:
    case VmbPixelFormatYCbCr422_8:
    case VmbPixelFormatYCbCr601_422_8:
    case VmbPixelFormatYCbCr709_422_8:
      return sensor_msgs::image_encodings::YUV422_YUY2;
    case VmbPixelFormatYCbCr422_8_CbYCrY:
      return sensor_msgs::image_encodings::YUV422;
    case VmbPixelFormatYCbCr601_422_8_CbYCrY:
    case VmbPixelFormatYCbCr709_422_8_CbYCrY:
      return sensor_msgs::image_encodings::YUV422_YUY2;
    default:
      return sensor_msgs::image_encodings::TYPE_8UC1;
  }
}

int64_t VimbaXCamera::Frame::get_frame_id() const
{
  return vmb_frame_.frameID;
}

}  // namespace vimbax_camera<|MERGE_RESOLUTION|>--- conflicted
+++ resolved
@@ -18,7 +18,6 @@
 #include <rclcpp/rclcpp.hpp>
 
 #include <vimbax_camera/vimbax_camera.hpp>
-#include <vimbax_camera_msgs/srv/feature_int.hpp>
 
 namespace fs = std::filesystem;
 
@@ -249,7 +248,6 @@
   return {};
 }
 
-<<<<<<< HEAD
 result<VmbCameraInfo> VimbaXCamera::query_camera_info() const
 {
   VmbCameraInfo cameraInfo{};
@@ -280,8 +278,6 @@
   return value;
 }
 
-=======
->>>>>>> b7ad3702
 result<void> VimbaXCamera::feature_command_run(const std::string_view & name) const
 {
   auto const runError = api_->FeatureCommandRun(camera_handle_, name.data());
