--- conflicted
+++ resolved
@@ -106,11 +106,8 @@
   bool initialize_graph_notify();
   bool initialize_callback_groups();
   bool initialize_services();
-<<<<<<< HEAD
+  bool initialize_events();
   bool deinitialize_camera_observer();
-=======
-  bool initialize_events();
->>>>>>> bd454c46
 
   result<void> start_streaming();
   result<void> stop_streaming();
