// Copyright 2024 Allied Vision Technologies GmbH. All Rights Reserved.
//
// Licensed under the Apache License, Version 2.0 (the "License");
// you may not use this file except in compliance with the License.
// You may obtain a copy of the License at
//
//     http://www.apache.org/licenses/LICENSE-2.0
//
// Unless required by applicable law or agreed to in writing, software
// distributed under the License is distributed on an "AS IS" BASIS,
// WITHOUT WARRANTIES OR CONDITIONS OF ANY KIND, either express or implied.
// See the License for the specific language governing permissions and
// limitations under the License.

#ifndef VIMBAX_CAMERA__VIMBAX_CAMERA_NODE_HPP_
#define VIMBAX_CAMERA__VIMBAX_CAMERA_NODE_HPP_

#include <string>
#include <memory>
#include <thread>
#include <mutex>
#include <memory_resource>
#include <atomic>

#include <rclcpp/rclcpp.hpp>

#include <image_transport/image_transport.hpp>

#include <vimbax_camera_msgs/srv/features_list_get.hpp>
#include <vimbax_camera_msgs/srv/feature_int_get.hpp>
#include <vimbax_camera_msgs/srv/feature_int_set.hpp>
#include <vimbax_camera_msgs/srv/feature_int_info_get.hpp>
#include <vimbax_camera_msgs/srv/feature_float_get.hpp>
#include <vimbax_camera_msgs/srv/feature_float_set.hpp>
#include <vimbax_camera_msgs/srv/feature_float_info_get.hpp>
#include <vimbax_camera_msgs/srv/feature_string_get.hpp>
#include <vimbax_camera_msgs/srv/feature_string_set.hpp>
#include <vimbax_camera_msgs/srv/feature_string_info_get.hpp>
#include <vimbax_camera_msgs/srv/feature_bool_get.hpp>
#include <vimbax_camera_msgs/srv/feature_bool_set.hpp>
#include <vimbax_camera_msgs/srv/feature_command_is_done.hpp>
#include <vimbax_camera_msgs/srv/feature_command_run.hpp>
#include <vimbax_camera_msgs/srv/feature_enum_get.hpp>
#include <vimbax_camera_msgs/srv/feature_enum_set.hpp>
#include <vimbax_camera_msgs/srv/feature_enum_info_get.hpp>
#include <vimbax_camera_msgs/srv/feature_enum_as_int_get.hpp>
#include <vimbax_camera_msgs/srv/feature_enum_as_string_get.hpp>
#include <vimbax_camera_msgs/srv/feature_raw_get.hpp>
#include <vimbax_camera_msgs/srv/feature_raw_set.hpp>
#include <vimbax_camera_msgs/srv/feature_raw_info_get.hpp>
#include <vimbax_camera_msgs/srv/feature_access_mode_get.hpp>
#include <vimbax_camera_msgs/srv/feature_info_query.hpp>
#include <vimbax_camera_msgs/srv/settings_load_save.hpp>
#include <vimbax_camera_msgs/srv/status.hpp>
#include <vimbax_camera_msgs/srv/stream_start_stop.hpp>

#include <vimbax_camera/loader/vmbc_api.hpp>
#include <vimbax_camera/vimbax_camera.hpp>


namespace vimbax_camera
{
class VimbaXCameraNode
{
public:
  using NodeBaseInterface = rclcpp::node_interfaces::NodeBaseInterface;
  ~VimbaXCameraNode();

  static std::shared_ptr<VimbaXCameraNode> make_shared(
    const rclcpp::NodeOptions & options = rclcpp::NodeOptions());

  NodeBaseInterface::SharedPtr get_node_base_interface() const;
  static void camera_discovery_callback(const VmbHandle_t handle, const char *name, void *context);
  void on_camera_discovery_callback(const VmbHandle_t handle, const char *name);

private:
  VimbaXCameraNode() = default;

  using OnSetParametersCallbackHandle = rclcpp::Node::OnSetParametersCallbackHandle;

  const std::string parameter_camera_id = "camera_id";
  const std::string parameter_settings_file = "settings_file";
  const std::string parameter_buffer_count = "buffer_count";
  const std::string parameter_autostart_stream = "autostart";

<<<<<<< HEAD
  bool stream_stopped_by_service_ = false;
  std::atomic<bool> is_available_ = false;
  std::atomic<bool> restart_ = false;
  std::string last_camera_id;
=======
  std::atomic<bool> stream_stopped_by_service_ = false;
>>>>>>> 2ad0a0c7

  static std::string get_node_name();

  bool initialize_parameters();
  bool initialize_api();
  bool initialize_publisher();
  bool initialize_camera();
  bool initialize_camera_observer();
  bool initialize_graph_notify();
  bool initialize_callback_groups();
  bool initialize_services();
  bool deinitialize_camera_observer();

  result<void> start_streaming();
  result<void> stop_streaming();

  rclcpp::Node::SharedPtr node_;
  std::shared_ptr<VmbCAPI> api_;
  std::shared_ptr<VimbaXCamera> camera_;

  // Publishers
  image_transport::Publisher image_publisher_;

  // Services
  rclcpp::Service<vimbax_camera_msgs::srv::FeaturesListGet>::SharedPtr
    features_list_get_service_;
  rclcpp::Service<vimbax_camera_msgs::srv::FeatureIntGet>::SharedPtr
    feature_int_get_service_;
  rclcpp::Service<vimbax_camera_msgs::srv::FeatureIntSet>::SharedPtr
    feature_int_set_service_;
  rclcpp::Service<vimbax_camera_msgs::srv::FeatureIntInfoGet>::SharedPtr
    feature_int_info_get_service_;
  rclcpp::Service<vimbax_camera_msgs::srv::FeatureFloatGet>::SharedPtr
    feature_float_get_service_;
  rclcpp::Service<vimbax_camera_msgs::srv::FeatureFloatSet>::SharedPtr
    feature_float_set_service_;
  rclcpp::Service<vimbax_camera_msgs::srv::FeatureFloatInfoGet>::SharedPtr
    feature_float_info_get_service_;
  rclcpp::Service<vimbax_camera_msgs::srv::FeatureStringGet>::SharedPtr
    feature_string_get_service_;
  rclcpp::Service<vimbax_camera_msgs::srv::FeatureStringSet>::SharedPtr
    feature_string_set_service_;
  rclcpp::Service<vimbax_camera_msgs::srv::FeatureStringInfoGet>::SharedPtr
    feature_string_info_get_service_;
  rclcpp::Service<vimbax_camera_msgs::srv::FeatureBoolGet>::SharedPtr
    feature_bool_get_service_;
  rclcpp::Service<vimbax_camera_msgs::srv::FeatureBoolSet>::SharedPtr
    feature_bool_set_service_;
  rclcpp::Service<vimbax_camera_msgs::srv::FeatureCommandIsDone>::SharedPtr
    feature_command_is_done_service_;
  rclcpp::Service<vimbax_camera_msgs::srv::FeatureCommandRun>::SharedPtr
    feature_command_run_service_;
  rclcpp::Service<vimbax_camera_msgs::srv::FeatureEnumGet>::SharedPtr
    feature_enum_get_service_;
  rclcpp::Service<vimbax_camera_msgs::srv::FeatureEnumSet>::SharedPtr
    feature_enum_set_service_;
  rclcpp::Service<vimbax_camera_msgs::srv::FeatureEnumInfoGet>::SharedPtr
    feature_enum_info_get_service_;
  rclcpp::Service<vimbax_camera_msgs::srv::FeatureEnumAsIntGet>::SharedPtr
    feature_enum_as_int_get_service_;
  rclcpp::Service<vimbax_camera_msgs::srv::FeatureEnumAsStringGet>::SharedPtr
    feature_enum_as_string_get_service_;
  rclcpp::Service<vimbax_camera_msgs::srv::FeatureRawGet>::SharedPtr
    feature_raw_get_service_;
  rclcpp::Service<vimbax_camera_msgs::srv::FeatureRawSet>::SharedPtr
    feature_raw_set_service_;
  rclcpp::Service<vimbax_camera_msgs::srv::FeatureRawInfoGet>::SharedPtr
    feature_raw_info_get_service_;
  rclcpp::Service<vimbax_camera_msgs::srv::FeatureAccessModeGet>::SharedPtr
    feature_access_mode_get_service_;
  rclcpp::Service<vimbax_camera_msgs::srv::FeatureInfoQuery>::SharedPtr
    feature_info_query_service_;
  rclcpp::Service<vimbax_camera_msgs::srv::SettingsLoadSave>::SharedPtr
    settings_save_service_;
  rclcpp::Service<vimbax_camera_msgs::srv::SettingsLoadSave>::SharedPtr
    settings_load_service_;
  rclcpp::Service<vimbax_camera_msgs::srv::Status>::SharedPtr
    status_service_;
  rclcpp::Service<vimbax_camera_msgs::srv::StreamStartStop>::SharedPtr
    stream_start_service_;
  rclcpp::Service<vimbax_camera_msgs::srv::StreamStartStop>::SharedPtr
    stream_stop_service_;

  OnSetParametersCallbackHandle::SharedPtr parameter_callback_handle_;

  rclcpp::CallbackGroup::SharedPtr feature_callback_group_;
  rclcpp::CallbackGroup::SharedPtr settings_load_save_callback_group_;
  rclcpp::CallbackGroup::SharedPtr status_callback_group_;
  rclcpp::CallbackGroup::SharedPtr stream_start_stop_callback_group_;

  std::unique_ptr<std::thread> graph_notify_thread_;
  std::atomic_bool stop_threads_{false};
};

}  // namespace vimbax_camera

#endif  // VIMBAX_CAMERA__VIMBAX_CAMERA_NODE_HPP_<|MERGE_RESOLUTION|>--- conflicted
+++ resolved
@@ -83,14 +83,10 @@
   const std::string parameter_buffer_count = "buffer_count";
   const std::string parameter_autostart_stream = "autostart";
 
-<<<<<<< HEAD
-  bool stream_stopped_by_service_ = false;
+  std::atomic<bool> stream_stopped_by_service_ = false;
   std::atomic<bool> is_available_ = false;
   std::atomic<bool> restart_ = false;
   std::string last_camera_id;
-=======
-  std::atomic<bool> stream_stopped_by_service_ = false;
->>>>>>> 2ad0a0c7
 
   static std::string get_node_name();
 
