// Copyright 2024 Allied Vision Technologies GmbH. All Rights Reserved.
//
// Licensed under the Apache License, Version 2.0 (the "License");
// you may not use this file except in compliance with the License.
// You may obtain a copy of the License at
//
//     http://www.apache.org/licenses/LICENSE-2.0
//
// Unless required by applicable law or agreed to in writing, software
// distributed under the License is distributed on an "AS IS" BASIS,
// WITHOUT WARRANTIES OR CONDITIONS OF ANY KIND, either express or implied.
// See the License for the specific language governing permissions and
// limitations under the License.

#ifndef VIMBAX_CAMERA__VIMBAX_CAMERA_HPP_
#define VIMBAX_CAMERA__VIMBAX_CAMERA_HPP_

#include <string>
#include <memory>
#include <functional>
#include <optional>
#include <vector>

#include <rclcpp/logger.hpp>
#include <sensor_msgs/image_encodings.hpp>
#include <sensor_msgs/msg/image.hpp>

#include <vimbax_camera/result.hpp>
#include <vimbax_camera/loader/vmbc_api.hpp>
#include <vimbax_camera/vimbax_camera_helper.hpp>


namespace vimbax_camera
{
class VimbaXCamera : public std::enable_shared_from_this<VimbaXCamera>
{
public:
  class Frame : public sensor_msgs::msg::Image, public std::enable_shared_from_this<Frame>
  {
    /* *INDENT-OFF* */
  public:
    /* *INDENT-ON* */
    static result<std::shared_ptr<Frame>> create(
      std::shared_ptr<VimbaXCamera> camera, size_t size, size_t alignment = 1);

    ~Frame();

    Frame(const Frame &) = delete;
    Frame & operator=(const Frame &) = delete;

    void set_callback(std::function<void(std::shared_ptr<Frame>)> callback);

    int32_t queue() const;

    std::string get_image_encoding() const;

    int64_t get_frame_id() const;
    /* *INDENT-OFF* */
  private:
    /* *INDENT-ON* */
    enum class AllocationMode
    {
      kByImage,
      kByTl,
    };

    static void vmb_frame_callback(const VmbHandle_t, const VmbHandle_t, VmbFrame_t * frame);
    void on_frame_ready();
    void transform();
    uint64_t timestamp_to_ns(uint64_t timestamp);

    Frame(std::shared_ptr<VimbaXCamera> camera, AllocationMode allocationMode);

    std::function<void(std::shared_ptr<Frame>)> callback_;
    std::weak_ptr<VimbaXCamera> camera_;
    VmbFrame vmb_frame_;

    AllocationMode allocation_mode_;
  };

  struct SFNCFeatures
  {
    static constexpr std::string_view PixelFormat = "PixelFormat";
    static constexpr std::string_view AcquisitionStart = "AcquisitionStart";
    static constexpr std::string_view AcquisitionStop = "AcquisitionStop";
    static constexpr std::string_view Width = "Width";
    static constexpr std::string_view Height = "Height";
    static constexpr std::string_view TriggerMode = "TriggerMode";
    static constexpr std::string_view TriggerSource = "TriggerSource";
    static constexpr std::string_view DeviceFirmwareVersion = "DeviceFirmwareVersion";
    static constexpr std::string_view DeviceUserId = "DeviceUserID";
    static constexpr std::string_view AcquisitionFrameRate = "AcquisitionFrameRate";

    static constexpr std::string_view InterfaceId = "InterfaceID";
    static constexpr std::string_view TransportLayerId = "TLID";


    static constexpr std::string_view GevDeviceIPAddress = "GevDeviceIPAddress";
    static constexpr std::string_view GevDeviceMACAddress = "GevDeviceMACAddress";

    static constexpr std::string_view StreamBufferAlignment = "StreamBufferAlignment";
  };

  struct Info
  {
    std::string display_name;
    std::string model_name;
    std::string firmware_version;
    std::string device_id;
    std::string device_user_id;
    std::string device_serial_number;
    std::string interface_id;
    std::string transport_layer_id;
    std::optional<std::string> ip_address{std::nullopt};
    std::optional<std::string> mac_address{std::nullopt};
    bool streaming;
    uint32_t width;
    uint32_t height;
    double frame_rate;
    std::string pixel_format;
    std::string trigger_mode;
    std::string trigger_source;
  };

  static std::shared_ptr<VimbaXCamera> open(
    std::shared_ptr<VmbCAPI> api,
    const std::string & name = {});

  ~VimbaXCamera();

  VimbaXCamera(const VimbaXCamera &) = delete;
  VimbaXCamera & operator=(const VimbaXCamera &) = delete;

  result<void> start_streaming(
    int bufferCount,
    std::function<void(std::shared_ptr<Frame>)> onFrame,
    bool startAcquisition = true);
  result<void> stop_streaming();

  // Feature access
<<<<<<< HEAD
  result<std::vector<std::string>> features_list_get(void) const;
  result<bool> feature_command_is_done(const std::string_view & name) const;
  result<void> feature_command_run(const std::string_view & name) const;
  result<int64_t> feature_int_get(const std::string_view & name) const;

  result<void> feature_int_set(const std::string_view & name, const int64_t value) const;
  result<std::array<int64_t, 3>> feature_int_info_get(const std::string_view & name) const;
  result<_Float64> feature_float_get(const std::string_view & name) const;
  result<void> feature_float_set(const std::string_view & name, const _Float64 value) const;
  result<feature_float_info> feature_float_info_get(const std::string_view & name) const;
  result<std::string> feature_string_get(const std::string_view & name) const;
=======
  result<bool> feature_command_is_done(
    const std::string_view & name) const;
  result<void> feature_command_run(
    const std::string_view & name) const;

  result<int64_t> feature_int_get(
    const std::string_view & name) const;
  result<void> feature_int_set(
    const std::string_view & name, const int64_t value) const;
  result<std::array<int64_t, 3>> feature_int_info_get(
    const std::string_view & name) const;

  result<_Float64> feature_float_get(
    const std::string_view & name) const;
  result<void> feature_float_set(
    const std::string_view & name, const _Float64 value) const;
  result<feature_float_info> feature_float_info_get(
    const std::string_view & name) const;

  result<std::string> feature_string_get(
    const std::string_view & name) const;
>>>>>>> dea32c2e
  result<void> feature_string_set(
    const std::string_view & name, const std::string_view value) const;
  result<uint32_t> feature_string_info_get(
    const std::string_view & name) const;

  result<bool> feature_bool_get(
    const std::string_view & name) const;
  result<void> feature_bool_set(
    const std::string_view & name, const bool value) const;

  result<std::string> feature_enum_get(
    const std::string_view & name) const;
  result<void> feature_enum_set(
    const std::string_view & name, const std::string_view & value) const;
  result<std::array<std::vector<std::string>, 2>> feature_enum_info_get(
    const std::string_view & name) const;
  result<int64_t> feature_enum_as_int_get(
    const std::string_view & name, const std::string_view & option) const;
  result<std::string> feature_enum_as_string_get(
    const std::string_view & name, const int64_t value) const;

  result<std::vector<unsigned char>> feature_raw_get(
    const std::string_view & name) const;
  result<void> feature_raw_set(
    const std::string_view & name, const std::vector<uint8_t> buffer) const;
  result<uint32_t> feature_raw_info_get(
    const std::string_view & name) const;

  result<std::array<bool, 2>> feature_access_mode_get(
    const std::string_view & name) const;

  result<std::vector<feature_info>> feature_info_query_list(
    const std::vector<std::string> & names) const;


  result<VmbPixelFormatType> get_pixel_format() const;

  result<VmbCameraInfo> query_camera_info() const;

  result<VmbFeatureInfo> feature_info_query(
    const std::string_view & name) const;

  result<void> settings_load(const std::string_view & fileName);

  result<void> settings_save(const std::string_view & fileName);

  result<Info> camera_info_get() const;

  bool is_streaming() const;

private:
  explicit VimbaXCamera(std::shared_ptr<VmbCAPI> api, VmbHandle_t cameraHandle);

  result<void> feature_command_run(const std::string_view & name, VmbHandle_t handle) const;

  result<int64_t> feature_int_get(const std::string_view & name, VmbHandle_t handle) const;

  result<_Float64> feature_float_get(const std::string_view & name, VmbHandle_t handle) const;

  result<std::string> feature_enum_get(const std::string_view & name, VmbHandle_t handle) const;

  result<std::string> feature_string_get(const std::string_view & name, VmbHandle_t handle) const;

  VmbFeaturePersistSettings get_default_feature_persist_settings() const;

  std::shared_ptr<VmbCAPI> api_;
  VmbHandle_t camera_handle_;
  std::vector<std::shared_ptr<Frame>> frames_;
  bool streaming_{false};
  VmbCameraInfo camera_info_;
  std::optional<uint64_t> timestamp_frequency_;
};

}  // namespace vimbax_camera

#endif  // VIMBAX_CAMERA__VIMBAX_CAMERA_HPP_<|MERGE_RESOLUTION|>--- conflicted
+++ resolved
@@ -138,19 +138,8 @@
   result<void> stop_streaming();
 
   // Feature access
-<<<<<<< HEAD
   result<std::vector<std::string>> features_list_get(void) const;
-  result<bool> feature_command_is_done(const std::string_view & name) const;
-  result<void> feature_command_run(const std::string_view & name) const;
-  result<int64_t> feature_int_get(const std::string_view & name) const;
-
-  result<void> feature_int_set(const std::string_view & name, const int64_t value) const;
-  result<std::array<int64_t, 3>> feature_int_info_get(const std::string_view & name) const;
-  result<_Float64> feature_float_get(const std::string_view & name) const;
-  result<void> feature_float_set(const std::string_view & name, const _Float64 value) const;
-  result<feature_float_info> feature_float_info_get(const std::string_view & name) const;
-  result<std::string> feature_string_get(const std::string_view & name) const;
-=======
+
   result<bool> feature_command_is_done(
     const std::string_view & name) const;
   result<void> feature_command_run(
@@ -172,7 +161,6 @@
 
   result<std::string> feature_string_get(
     const std::string_view & name) const;
->>>>>>> dea32c2e
   result<void> feature_string_set(
     const std::string_view & name, const std::string_view value) const;
   result<uint32_t> feature_string_info_get(
