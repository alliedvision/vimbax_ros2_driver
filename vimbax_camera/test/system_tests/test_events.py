# Copyright 2024 Allied Vision Technologies GmbH. All Rights Reserved.
#
# Licensed under the Apache License, Version 2.0 (the "License");
# you may not use this file except in compliance with the License.
# You may obtain a copy of the License at
#
#     http://www.apache.org/licenses/LICENSE-2.0
#
# Unless required by applicable law or agreed to in writing, software
# distributed under the License is distributed on an "AS IS" BASIS,
# WITHOUT WARRANTIES OR CONDITIONS OF ANY KIND, either express or implied.
# See the License for the specific language governing permissions and
# limitations under the License.

import pytest

from threading import Event

from vimbax_camera_msgs.srv import FeatureEnumInfoGet
from vimbax_camera_msgs.srv import FeatureCommandRun

from vimbax_camera_msgs.msg import EventData

from vimbax_camera_events.event_subscriber import EventSubscriber

from conftest import vimbax_camera_node, TestNode


@pytest.mark.launch(fixture=vimbax_camera_node)
def test_genicam_events(test_node: TestNode, launch_context):
    enum_info_service = test_node.create_client(
        FeatureEnumInfoGet, f"{test_node.camera_node_name()}/features/enum_info_get"
    )
    assert enum_info_service.wait_for_service(10)
    command_run_service = test_node.create_client(
        FeatureCommandRun, f"{test_node.camera_node_name()}/features/command_run"
    )
    assert command_run_service.wait_for_service(10)

    enum_info_request = FeatureEnumInfoGet.Request(feature_name="EventSelector")
    enum_info_response = test_node.call_service_sync(enum_info_service, enum_info_request)
    if "Test" not in enum_info_response.available_values:
        pytest.skip("Test event not supported")

    subscriber = EventSubscriber(EventData, test_node, f"{test_node.camera_node_name()}/events")

    on_event_event = Event()
    on_subscription_ready = Event()

    def on_event(name, data):
        print("Got event")
        on_event_event.set()

<<<<<<< HEAD
    subscriber.subscribe_event("Test", on_event)
    run_result = test_node.call_service_sync(
        command_run_service, FeatureCommandRun.Request(feature_name="TestEventGenerate")
=======
    def on_event_subscribed(future):
        future.result()
        on_subscription_ready.set()

    subscriber.subscribe_event("Test", on_event).add_done_callback(on_event_subscribed)

    assert on_subscription_ready.wait(5)

    run_result = command_run_service.call(
        FeatureCommandRun.Request(feature_name="TestEventGenerate")
>>>>>>> f90a528f
    )

    assert run_result is not None, "The service call timed out"
    assert run_result.error.code == 0
    assert on_event_event.wait(1)<|MERGE_RESOLUTION|>--- conflicted
+++ resolved
@@ -51,11 +51,6 @@
         print("Got event")
         on_event_event.set()
 
-<<<<<<< HEAD
-    subscriber.subscribe_event("Test", on_event)
-    run_result = test_node.call_service_sync(
-        command_run_service, FeatureCommandRun.Request(feature_name="TestEventGenerate")
-=======
     def on_event_subscribed(future):
         future.result()
         on_subscription_ready.set()
@@ -64,9 +59,8 @@
 
     assert on_subscription_ready.wait(5)
 
-    run_result = command_run_service.call(
-        FeatureCommandRun.Request(feature_name="TestEventGenerate")
->>>>>>> f90a528f
+    run_result = test_node.call_service_sync(
+        command_run_service, FeatureCommandRun.Request(feature_name="TestEventGenerate")
     )
 
     assert run_result is not None, "The service call timed out"
