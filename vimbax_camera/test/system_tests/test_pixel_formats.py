--- conflicted
+++ resolved
@@ -35,11 +35,6 @@
 )
 from test_helper import check_error
 
-<<<<<<< HEAD
-=======
-from conftest import vimbax_camera_node, TestNode
-
->>>>>>> 0540aced
 from typing import List
 from conftest import TestNode
 
@@ -100,19 +95,6 @@
 }
 
 
-<<<<<<< HEAD
-=======
-@pytest.fixture(autouse=True)
-def init_and_shutdown_ros():
-    rclpy.init()
-
-    # The test is run here
-    yield
-
-    rclpy.shutdown()
-
-
->>>>>>> 0540aced
 class PixelFormatTestNode(TestNode):
     """Custom ROS2 Node to make testing easier."""
 
@@ -131,11 +113,8 @@
         self.__stream_stop_srv: Service = self.create_client(
             srv_type=StreamStartStop, srv_name=f"/{test_node_name}/stream_stop"
         )
-<<<<<<< HEAD
 
         self.subscribe_image_raw()
-=======
->>>>>>> 0540aced
 
         # Magic timeout value
         assert self.__enum_info_get_srv.wait_for_service(timeout_sec=self.__rcl_timeout_sec)
@@ -143,12 +122,6 @@
         assert self.__stream_start_srv.wait_for_service(timeout_sec=self.__rcl_timeout_sec)
         assert self.__stream_stop_srv.wait_for_service(timeout_sec=self.__rcl_timeout_sec)
 
-<<<<<<< HEAD
-=======
-    def __call_service_sync(self, srv: Service, request):
-        return srv.call(request)
-
->>>>>>> 0540aced
     def stop_stream(self) -> StreamStartStop.Response:
         return self.call_service_sync(self.__stream_stop_srv, StreamStartStop.Request())
 
@@ -172,7 +145,6 @@
         return self.call_service_sync(self.__enum_set_srv, req)
 
     def get_latest_image(self) -> Image:
-<<<<<<< HEAD
         self.clear_queue()
         return self.wait_for_frame(timeout=self.__rcl_timeout_sec)
 
@@ -193,10 +165,6 @@
     )
     enum_set_client.wait_for_service(10)
     command_run_client.wait_for_service(10)
-=======
-        """Spins the default context until an Image is received from the Camera."""
-        return self.wait_for_frame(self.__rcl_timeout_sec)
->>>>>>> 0540aced
 
     test_node.call_service_sync(
         enum_set_client,
@@ -211,7 +179,6 @@
 
     rclpy.shutdown()
 
-<<<<<<< HEAD
 
 @launch_pytest.fixture(scope="class")
 def vimbax_camera_node_class_scope():
@@ -230,11 +197,6 @@
             ),
             launch_pytest.actions.ReadyToTest(),
         ]
-=======
-    # We can only test the formats required and supported by the attached camera
-    available_formats = REQUIRED_PIXEL_FORMATS.intersection(
-        set(node.get_supported_pixel_formats())
->>>>>>> 0540aced
     )
 
 
@@ -256,22 +218,12 @@
         # Set the pixel format
         LOGGER.info(f"Testing format: {format}")
 
-<<<<<<< HEAD
         check_error(pixel_test_node.set_pixel_format(format).error)
         check_error(pixel_test_node.start_stream().error)
-=======
-        check_error(node.set_pixel_format(format).error)
-        node.clear_queue()
-        node.subscribe_image_raw()
->>>>>>> 0540aced
 
         image: Image = pixel_test_node.get_latest_image()
 
-<<<<<<< HEAD
         check_error(pixel_test_node.stop_stream().error)
-=======
-        node.unsubscribe_image_raw()
->>>>>>> 0540aced
         # Assert the pixel format of the image matches the requested format
         assert image is not None
         # Because the ROS and PFNC formats differ in naming the encoding needs to be translated
