find_package(ament_cmake_pytest REQUIRED)

set(_pytest_tests
    test_features.py
    test_streaming.py
<<<<<<< HEAD
    test_pixel_formats.py
=======
    test_events.py
    test_load_save_settings.py
>>>>>>> 33f02d41
)

foreach(_test_path ${_pytest_tests})
    get_filename_component(_test_name ${_test_path} NAME_WE)
    ament_add_pytest_test(${_test_name} ${_test_path}
        APPEND_ENV PYTHONPATH=${CMAKE_CURRENT_BINARY_DIR}
        TIMEOUT 60
        WORKING_DIRECTORY ${CMAKE_SOURCE_DIR}
    )
endforeach()<|MERGE_RESOLUTION|>--- conflicted
+++ resolved
@@ -3,12 +3,9 @@
 set(_pytest_tests
     test_features.py
     test_streaming.py
-<<<<<<< HEAD
     test_pixel_formats.py
-=======
     test_events.py
     test_load_save_settings.py
->>>>>>> 33f02d41
 )
 
 foreach(_test_path ${_pytest_tests})
