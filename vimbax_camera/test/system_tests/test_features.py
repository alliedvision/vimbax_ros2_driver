--- conflicted
+++ resolved
@@ -76,12 +76,8 @@
     )
     assert feature_list_service.wait_for_service(10)
 
-<<<<<<< HEAD
-    response = test_node.call_service_sync(feature_list_service, FeaturesListGet.Request())
-=======
     req = FeaturesListGet.Request(feature_module=module)
-    response = feature_list_service.call(req)
->>>>>>> f90a528f
+    response = test_node.call_service_sync(feature_list_service, req)
 
     check_error(response.error)
     assert len(response.feature_list) > 0
@@ -99,11 +95,9 @@
     )
     assert feature_info_query_service.wait_for_service(10)
 
-<<<<<<< HEAD
-    response = test_node.call_service_sync(feature_list_service, FeaturesListGet.Request())
-=======
-    response = feature_list_service.call(FeaturesListGet.Request(feature_module=module))
->>>>>>> f90a528f
+    response = test_node.call_service_sync(
+        feature_list_service, FeaturesListGet.Request(feature_module=module)
+    )
 
     check_error(response.error)
     assert len(response.feature_list) > 0
@@ -133,11 +127,9 @@
     )
     assert feature_info_query_service.wait_for_service(10)
 
-<<<<<<< HEAD
-    response = test_node.call_service_sync(feature_list_service, FeaturesListGet.Request())
-=======
-    response = feature_list_service.call(FeaturesListGet.Request(feature_module=module))
->>>>>>> f90a528f
+    response = test_node.call_service_sync(
+        feature_list_service, FeaturesListGet.Request(feature_module=module)
+    )
 
     check_error(response.error)
     assert len(response.feature_list) > 0
@@ -164,22 +156,15 @@
     )
     assert feature_info_query_service.wait_for_service(10)
 
-<<<<<<< HEAD
-    response = test_node.call_service_sync(feature_list_service, FeaturesListGet.Request())
-=======
-    response = feature_list_service.call(FeaturesListGet.Request(feature_module=module))
->>>>>>> f90a528f
+    response = test_node.call_service_sync(
+        feature_list_service, FeaturesListGet.Request(feature_module=module)
+    )
 
     check_error(response.error)
     assert len(response.feature_list) > 0
 
-<<<<<<< HEAD
-    feature_info_request = FeatureInfoQuery.Request()
+    feature_info_request = FeatureInfoQuery.Request(feature_module=module)
     feature_info = test_node.call_service_sync(feature_info_query_service, feature_info_request)
-=======
-    feature_info_request = FeatureInfoQuery.Request(feature_module=module)
-    feature_info = feature_info_query_service.call(feature_info_request)
->>>>>>> f90a528f
 
     check_error(feature_info.error)
     assert len(feature_info.feature_info) == len(response.feature_list)
@@ -199,11 +184,9 @@
     )
     assert feature_access_mode_service.wait_for_service(10)
 
-<<<<<<< HEAD
-    response = test_node.call_service_sync(feature_list_service, FeaturesListGet.Request())
-=======
-    response = feature_list_service.call(FeaturesListGet.Request(feature_module=module))
->>>>>>> f90a528f
+    response = test_node.call_service_sync(
+        feature_list_service, FeaturesListGet.Request(feature_module=module)
+    )
 
     check_error(response.error)
     assert len(response.feature_list) > 0
@@ -249,101 +232,67 @@
     )
     assert feature_raw_info_service.wait_for_service(10)
 
-<<<<<<< HEAD
-    feature_info_response = test_node.call_service_sync(
-        feature_info_query_service, FeatureInfoQuery.Request()
-=======
-    feature_info_response = feature_info_query_service.call(
-        FeatureInfoQuery.Request(feature_module=module)
->>>>>>> f90a528f
-    )
-
-    check_error(feature_info_response.error)
-    assert len(feature_info_response.feature_info) > 0
-
-    available_features = [
-        info
-        for info in feature_info_response.feature_info
-<<<<<<< HEAD
-        if ensure_access_mode(feature_access_mode_service, info.name, writeable=False)
-=======
+    feature_info_response = test_node.call_service_sync(
+        feature_info_query_service, FeatureInfoQuery.Request(feature_module=module)
+    )
+
+    check_error(feature_info_response.error)
+    assert len(feature_info_response.feature_info) > 0
+
+    available_features = [
+        info
+        for info in feature_info_response.feature_info
         if ensure_access_mode(
             feature_access_mode_service, info.name, writeable=False, module=module
         )
->>>>>>> f90a528f
     ]
 
     for feature_info in available_features:
 
         if feature_info.data_type == FeatureDataType.INT.value:
-<<<<<<< HEAD
-            int_info_request = FeatureIntInfoGet.Request(feature_name=feature_info.name)
+            int_info_request = FeatureIntInfoGet.Request(
+                feature_name=feature_info.name, feature_module=module
+            )
             int_info_response = test_node.call_service_sync(
                 feature_int_info_service, int_info_request
             )
-            check_error(int_info_response.error)
-            assert int_info_response.min <= int_info_response.max
-        elif feature_info.data_type == FeatureDataType.FLOAT.value:
-            float_info_request = FeatureFloatInfoGet.Request(feature_name=feature_info.name)
-            float_info_response = test_node.call_service_sync(
-                feature_float_info_service, float_info_request
-            )
-            check_error(float_info_response.error)
-            assert float_info_response.min <= float_info_response.max
-        elif feature_info.data_type == FeatureDataType.ENUM.value:
-            enum_info_request = FeatureEnumInfoGet.Request(feature_name=feature_info.name)
-            enum_info_response = test_node.call_service_sync(
-                feature_enum_info_service, enum_info_request
-            )
-=======
-            int_info_request = FeatureIntInfoGet.Request(
-                feature_name=feature_info.name, feature_module=module
-            )
-            int_info_response = feature_int_info_service.call(int_info_request)
             check_error(int_info_response.error)
             assert int_info_response.min <= int_info_response.max
         elif feature_info.data_type == FeatureDataType.FLOAT.value:
             float_info_request = FeatureFloatInfoGet.Request(
                 feature_name=feature_info.name, feature_module=module
             )
-            float_info_response = feature_float_info_service.call(float_info_request)
+            float_info_response = test_node.call_service_sync(
+                feature_float_info_service, float_info_request
+            )
             check_error(float_info_response.error)
             assert float_info_response.min <= float_info_response.max
         elif feature_info.data_type == FeatureDataType.ENUM.value:
             enum_info_request = FeatureEnumInfoGet.Request(
                 feature_name=feature_info.name, feature_module=module
             )
-            enum_info_response = feature_enum_info_service.call(enum_info_request)
->>>>>>> f90a528f
+            enum_info_response = test_node.call_service_sync(
+                feature_enum_info_service, enum_info_request
+            )
             check_error(enum_info_response.error)
             for option in enum_info_response.available_values:
                 assert option in enum_info_response.possible_values
         elif feature_info.data_type == FeatureDataType.STRING.value:
-<<<<<<< HEAD
-            string_info_request = FeatureStringInfoGet.Request(feature_name=feature_info.name)
+            string_info_request = FeatureStringInfoGet.Request(
+                feature_name=feature_info.name, feature_module=module
+            )
             string_info_response = test_node.call_service_sync(
                 feature_string_info_service, string_info_request
             )
-            check_error(string_info_response.error)
-            assert string_info_response.max_length > 0
-        elif feature_info.data_type == FeatureDataType.RAW.value:
-            raw_info_request = FeatureRawInfoGet.Request(feature_name=feature_info.name)
-            raw_info_response = test_node.call_service_sync(
-                feature_raw_info_service, raw_info_request
-            )
-=======
-            string_info_request = FeatureStringInfoGet.Request(
-                feature_name=feature_info.name, feature_module=module
-            )
-            string_info_response = feature_string_info_service.call(string_info_request)
             check_error(string_info_response.error)
             assert string_info_response.max_length > 0
         elif feature_info.data_type == FeatureDataType.RAW.value:
             raw_info_request = FeatureRawInfoGet.Request(
                 feature_name=feature_info.name, feature_module=module
             )
-            raw_info_response = feature_raw_info_service.call(raw_info_request)
->>>>>>> f90a528f
+            raw_info_response = test_node.call_service_sync(
+                feature_raw_info_service, raw_info_request
+            )
             check_error(raw_info_response.error)
             assert raw_info_response.max_length > 0
 
@@ -364,13 +313,8 @@
     )
     assert feature_int_get_service.wait_for_service(10)
 
-<<<<<<< HEAD
-    feature_info_response = test_node.call_service_sync(
-        feature_info_query_service, FeatureInfoQuery.Request()
-=======
-    feature_info_response = feature_info_query_service.call(
-        FeatureInfoQuery.Request(feature_module=module)
->>>>>>> f90a528f
+    feature_info_response = test_node.call_service_sync(
+        feature_info_query_service, FeatureInfoQuery.Request(feature_module=module)
     )
 
     check_error(feature_info_response.error)
@@ -380,22 +324,15 @@
         info
         for info in feature_info_response.feature_info
         if info.data_type == FeatureDataType.INT.value
-<<<<<<< HEAD
-        and ensure_access_mode(feature_access_mode_service, info.name, writeable=False)
-=======
         and ensure_access_mode(
             feature_access_mode_service, info.name, writeable=False, module=module
         )
->>>>>>> f90a528f
-    ]
-
-    for feature_info in available_features:
-        response = feature_int_get_service.call(
-<<<<<<< HEAD
-            FeatureIntGet.Request(feature_name=feature_info.name)
-=======
-            FeatureIntGet.Request(feature_name=feature_info.name, feature_module=module)
->>>>>>> f90a528f
+    ]
+
+    for feature_info in available_features:
+        response = test_node.call_service_sync(
+            feature_int_get_service,
+            FeatureIntGet.Request(feature_name=feature_info.name, feature_module=module),
         )
         check_error(response.error)
 
@@ -426,13 +363,8 @@
     )
     assert feature_int_info_service.wait_for_service(10)
 
-<<<<<<< HEAD
-    feature_info_response = test_node.call_service_sync(
-        feature_info_query_service, FeatureInfoQuery.Request()
-=======
-    feature_info_response = feature_info_query_service.call(
-        FeatureInfoQuery.Request(feature_module=module)
->>>>>>> f90a528f
+    feature_info_response = test_node.call_service_sync(
+        feature_info_query_service, FeatureInfoQuery.Request(feature_module=module)
     )
 
     check_error(feature_info_response.error)
@@ -442,32 +374,22 @@
         info
         for info in feature_info_response.feature_info
         if info.data_type == FeatureDataType.INT.value
-<<<<<<< HEAD
-        and ensure_access_mode(feature_access_mode_service, info.name)
-=======
         and ensure_access_mode(feature_access_mode_service, info.name, module=module)
->>>>>>> f90a528f
     ]
 
     for feature_info in available_features:
         if feature_info.name in features_ignore:
             continue
 
-        int_get_response = feature_int_get_service.call(
-<<<<<<< HEAD
-            FeatureIntGet.Request(feature_name=feature_info.name)
-=======
-            FeatureIntGet.Request(feature_name=feature_info.name, feature_module=module)
->>>>>>> f90a528f
+        int_get_response = test_node.call_service_sync(
+            feature_int_get_service,
+            FeatureIntGet.Request(feature_name=feature_info.name, feature_module=module),
         )
         check_error(int_get_response.error)
 
-        int_info_response = feature_int_info_service.call(
-<<<<<<< HEAD
-            FeatureIntInfoGet.Request(feature_name=feature_info.name)
-=======
-            FeatureIntInfoGet.Request(feature_name=feature_info.name, feature_module=module)
->>>>>>> f90a528f
+        int_info_response = test_node.call_service_sync(
+            feature_int_info_service,
+            FeatureIntInfoGet.Request(feature_name=feature_info.name, feature_module=module),
         )
         check_error(int_info_response.error)
 
@@ -483,12 +405,9 @@
             set_response = test_node.call_service_sync(feature_int_set_service, set_request)
             check_error(set_response.error)
 
-            get_set_response = feature_int_get_service.call(
-<<<<<<< HEAD
-                FeatureIntGet.Request(feature_name=feature_info.name)
-=======
-                FeatureIntGet.Request(feature_name=feature_info.name, feature_module=module)
->>>>>>> f90a528f
+            get_set_response = test_node.call_service_sync(
+                feature_int_get_service,
+                FeatureIntGet.Request(feature_name=feature_info.name, feature_module=module),
             )
             check_error(get_set_response.error)
             assert get_set_response.value == value
@@ -510,13 +429,8 @@
     )
     assert feature_float_get_service.wait_for_service(10)
 
-<<<<<<< HEAD
-    feature_info_response = test_node.call_service_sync(
-        feature_info_query_service, FeatureInfoQuery.Request()
-=======
-    feature_info_response = feature_info_query_service.call(
-        FeatureInfoQuery.Request(feature_module=module)
->>>>>>> f90a528f
+    feature_info_response = test_node.call_service_sync(
+        feature_info_query_service, FeatureInfoQuery.Request(feature_module=module)
     )
 
     check_error(feature_info_response.error)
@@ -526,33 +440,22 @@
         info
         for info in feature_info_response.feature_info
         if info.data_type == FeatureDataType.FLOAT.value
-<<<<<<< HEAD
-        and ensure_access_mode(feature_access_mode_service, info.name, writeable=False)
-=======
         and ensure_access_mode(
             feature_access_mode_service, info.name, writeable=False, module=module
         )
->>>>>>> f90a528f
-    ]
-
-    for feature_info in available_features:
-        response = feature_float_get_service.call(
-<<<<<<< HEAD
-            FeatureFloatGet.Request(feature_name=feature_info.name)
-=======
-            FeatureFloatGet.Request(feature_name=feature_info.name, feature_module=module)
->>>>>>> f90a528f
+    ]
+
+    for feature_info in available_features:
+        response = test_node.call_service_sync(
+            feature_float_get_service,
+            FeatureFloatGet.Request(feature_name=feature_info.name, feature_module=module),
         )
         check_error(response.error)
 
 
 @pytest.mark.launch(fixture=vimbax_camera_node)
-<<<<<<< HEAD
-def test_feature_float_set(test_node: TestNode, launch_context):
-=======
 @pytest.mark.parametrize("module", MODULE_LIST, ids=MODULE_NAME_LIST)
 def test_feature_float_set(test_node: TestNode, launch_context, module: FeatureModule):
->>>>>>> f90a528f
     features_ignore = ["LvWatchdogTimerDuration", "Gain"]
 
     feature_info_query_service = test_node.create_client(
@@ -576,13 +479,8 @@
     )
     assert feature_float_info_service.wait_for_service(10)
 
-<<<<<<< HEAD
-    feature_info_response = test_node.call_service_sync(
-        feature_info_query_service, FeatureInfoQuery.Request()
-=======
-    feature_info_response = feature_info_query_service.call(
-        FeatureInfoQuery.Request(feature_module=module)
->>>>>>> f90a528f
+    feature_info_response = test_node.call_service_sync(
+        feature_info_query_service, FeatureInfoQuery.Request(feature_module=module)
     )
 
     check_error(feature_info_response.error)
@@ -592,32 +490,22 @@
         info
         for info in feature_info_response.feature_info
         if info.data_type == FeatureDataType.FLOAT.value
-<<<<<<< HEAD
-        and ensure_access_mode(feature_access_mode_service, info.name)
-=======
         and ensure_access_mode(feature_access_mode_service, info.name, module=module)
->>>>>>> f90a528f
     ]
 
     for feature_info in available_features:
         if feature_info.name in features_ignore:
             continue
 
-        float_get_response = feature_float_get_service.call(
-<<<<<<< HEAD
-            FeatureFloatGet.Request(feature_name=feature_info.name)
-=======
-            FeatureFloatGet.Request(feature_name=feature_info.name, feature_module=module)
->>>>>>> f90a528f
+        float_get_response = test_node.call_service_sync(
+            feature_float_get_service,
+            FeatureFloatGet.Request(feature_name=feature_info.name, feature_module=module),
         )
         check_error(float_get_response.error)
 
-        float_info_response = feature_float_info_service.call(
-<<<<<<< HEAD
-            FeatureFloatInfoGet.Request(feature_name=feature_info.name)
-=======
-            FeatureFloatInfoGet.Request(feature_name=feature_info.name, feature_module=module)
->>>>>>> f90a528f
+        float_info_response = test_node.call_service_sync(
+            feature_float_info_service,
+            FeatureFloatInfoGet.Request(feature_name=feature_info.name, feature_module=module),
         )
         check_error(float_info_response.error)
 
@@ -633,12 +521,9 @@
             set_response = test_node.call_service_sync(feature_float_set_service, set_request)
             check_error(set_response.error)
 
-            get_set_response = feature_float_get_service.call(
-<<<<<<< HEAD
-                FeatureFloatGet.Request(feature_name=feature_info.name)
-=======
-                FeatureFloatGet.Request(feature_name=feature_info.name, feature_module=module)
->>>>>>> f90a528f
+            get_set_response = test_node.call_service_sync(
+                feature_float_get_service,
+                FeatureFloatGet.Request(feature_name=feature_info.name, feature_module=module),
             )
             check_error(get_set_response.error)
             assert get_set_response.value == value
@@ -660,13 +545,8 @@
     )
     assert feature_enum_get_service.wait_for_service(10)
 
-<<<<<<< HEAD
-    feature_info_response = test_node.call_service_sync(
-        feature_info_query_service, FeatureInfoQuery.Request()
-=======
-    feature_info_response = feature_info_query_service.call(
-        FeatureInfoQuery.Request(feature_module=module)
->>>>>>> f90a528f
+    feature_info_response = test_node.call_service_sync(
+        feature_info_query_service, FeatureInfoQuery.Request(feature_module=module)
     )
 
     check_error(feature_info_response.error)
@@ -676,22 +556,15 @@
         info
         for info in feature_info_response.feature_info
         if info.data_type == FeatureDataType.ENUM.value
-<<<<<<< HEAD
-        and ensure_access_mode(feature_access_mode_service, info.name, writeable=False)
-=======
         and ensure_access_mode(
             feature_access_mode_service, info.name, writeable=False, module=module
         )
->>>>>>> f90a528f
-    ]
-
-    for feature_info in available_features:
-        response = feature_enum_get_service.call(
-<<<<<<< HEAD
-            FeatureEnumGet.Request(feature_name=feature_info.name)
-=======
-            FeatureEnumGet.Request(feature_name=feature_info.name, feature_module=module)
->>>>>>> f90a528f
+    ]
+
+    for feature_info in available_features:
+        response = test_node.call_service_sync(
+            feature_enum_get_service,
+            FeatureEnumGet.Request(feature_name=feature_info.name, feature_module=module),
         )
         check_error(response.error)
 
@@ -727,13 +600,8 @@
     )
     assert feature_enum_info_service.wait_for_service(10)
 
-<<<<<<< HEAD
-    feature_info_response = test_node.call_service_sync(
-        feature_info_query_service, FeatureInfoQuery.Request()
-=======
-    feature_info_response = feature_info_query_service.call(
-        FeatureInfoQuery.Request(feature_module=module)
->>>>>>> f90a528f
+    feature_info_response = test_node.call_service_sync(
+        feature_info_query_service, FeatureInfoQuery.Request(feature_module=module)
     )
 
     check_error(feature_info_response.error)
@@ -743,32 +611,22 @@
         info
         for info in feature_info_response.feature_info
         if info.data_type == FeatureDataType.ENUM.value
-<<<<<<< HEAD
-        and ensure_access_mode(feature_access_mode_service, info.name)
-=======
         and ensure_access_mode(feature_access_mode_service, info.name, module=module)
->>>>>>> f90a528f
     ]
 
     for feature_info in available_features:
         if feature_info.name in features_ignore:
             continue
 
-        enum_get_response = feature_enum_get_service.call(
-<<<<<<< HEAD
-            FeatureEnumGet.Request(feature_name=feature_info.name)
-=======
-            FeatureEnumGet.Request(feature_name=feature_info.name, feature_module=module)
->>>>>>> f90a528f
+        enum_get_response = test_node.call_service_sync(
+            feature_enum_get_service,
+            FeatureEnumGet.Request(feature_name=feature_info.name, feature_module=module),
         )
         check_error(enum_get_response.error)
 
-        enum_info_response = feature_enum_info_service.call(
-<<<<<<< HEAD
-            FeatureEnumInfoGet.Request(feature_name=feature_info.name)
-=======
-            FeatureEnumInfoGet.Request(feature_name=feature_info.name, feature_module=module)
->>>>>>> f90a528f
+        enum_info_response = test_node.call_service_sync(
+            feature_enum_info_service,
+            FeatureEnumInfoGet.Request(feature_name=feature_info.name, feature_module=module),
         )
         check_error(enum_info_response.error)
 
@@ -784,12 +642,9 @@
             set_response = test_node.call_service_sync(feature_enum_set_service, set_request)
             check_error(set_response.error)
 
-            get_set_response = feature_enum_get_service.call(
-<<<<<<< HEAD
-                FeatureEnumGet.Request(feature_name=feature_info.name)
-=======
-                FeatureEnumGet.Request(feature_name=feature_info.name, feature_module=module)
->>>>>>> f90a528f
+            get_set_response = test_node.call_service_sync(
+                feature_enum_get_service,
+                FeatureEnumGet.Request(feature_name=feature_info.name, feature_module=module),
             )
             check_error(get_set_response.error)
             assert get_set_response.value == value
@@ -811,13 +666,8 @@
     )
     assert feature_bool_get_service.wait_for_service(10)
 
-<<<<<<< HEAD
-    feature_info_response = test_node.call_service_sync(
-        feature_info_query_service, FeatureInfoQuery.Request()
-=======
-    feature_info_response = feature_info_query_service.call(
-        FeatureInfoQuery.Request(feature_module=module)
->>>>>>> f90a528f
+    feature_info_response = test_node.call_service_sync(
+        feature_info_query_service, FeatureInfoQuery.Request(feature_module=module)
     )
 
     check_error(feature_info_response.error)
@@ -827,22 +677,15 @@
         info
         for info in feature_info_response.feature_info
         if info.data_type == FeatureDataType.BOOL.value
-<<<<<<< HEAD
-        and ensure_access_mode(feature_access_mode_service, info.name, writeable=False)
-=======
         and ensure_access_mode(
             feature_access_mode_service, info.name, writeable=False, module=module
         )
->>>>>>> f90a528f
-    ]
-
-    for feature_info in available_features:
-        response = feature_bool_get_service.call(
-<<<<<<< HEAD
-            FeatureBoolGet.Request(feature_name=feature_info.name)
-=======
-            FeatureBoolGet.Request(feature_name=feature_info.name, feature_module=module)
->>>>>>> f90a528f
+    ]
+
+    for feature_info in available_features:
+        response = test_node.call_service_sync(
+            feature_bool_get_service,
+            FeatureBoolGet.Request(feature_name=feature_info.name, feature_module=module),
         )
         check_error(response.error)
 
@@ -869,13 +712,8 @@
     )
     assert feature_bool_set_service.wait_for_service(10)
 
-<<<<<<< HEAD
-    feature_info_response = test_node.call_service_sync(
-        feature_info_query_service, FeatureInfoQuery.Request()
-=======
-    feature_info_response = feature_info_query_service.call(
-        FeatureInfoQuery.Request(feature_module=module)
->>>>>>> f90a528f
+    feature_info_response = test_node.call_service_sync(
+        feature_info_query_service, FeatureInfoQuery.Request(feature_module=module)
     )
 
     check_error(feature_info_response.error)
@@ -885,23 +723,16 @@
         info
         for info in feature_info_response.feature_info
         if info.data_type == FeatureDataType.BOOL.value
-<<<<<<< HEAD
-        and ensure_access_mode(feature_access_mode_service, info.name)
-=======
         and ensure_access_mode(feature_access_mode_service, info.name, module=module)
->>>>>>> f90a528f
     ]
 
     for feature_info in available_features:
         if feature_info.name in features_ignore:
             continue
 
-        default_get_response = feature_bool_get_service.call(
-<<<<<<< HEAD
-            FeatureBoolGet.Request(feature_name=feature_info.name)
-=======
-            FeatureBoolGet.Request(feature_name=feature_info.name, feature_module=module)
->>>>>>> f90a528f
+        default_get_response = test_node.call_service_sync(
+            feature_bool_get_service,
+            FeatureBoolGet.Request(feature_name=feature_info.name, feature_module=module),
         )
         check_error(default_get_response.error)
 
@@ -917,12 +748,9 @@
             set_response = test_node.call_service_sync(feature_bool_set_service, set_request)
             check_error(set_response.error)
 
-            get_set_response = feature_bool_get_service.call(
-<<<<<<< HEAD
-                FeatureBoolGet.Request(feature_name=feature_info.name)
-=======
-                FeatureBoolGet.Request(feature_name=feature_info.name, feature_module=module)
->>>>>>> f90a528f
+            get_set_response = test_node.call_service_sync(
+                feature_bool_get_service,
+                FeatureBoolGet.Request(feature_name=feature_info.name, feature_module=module),
             )
             check_error(get_set_response.error)
 
@@ -943,13 +771,8 @@
     )
     assert feature_string_get_service.wait_for_service(10)
 
-<<<<<<< HEAD
-    feature_info_response = test_node.call_service_sync(
-        feature_info_query_service, FeatureInfoQuery.Request()
-=======
-    feature_info_response = feature_info_query_service.call(
-        FeatureInfoQuery.Request(feature_module=module)
->>>>>>> f90a528f
+    feature_info_response = test_node.call_service_sync(
+        feature_info_query_service, FeatureInfoQuery.Request(feature_module=module)
     )
 
     check_error(feature_info_response.error)
@@ -959,22 +782,15 @@
         info
         for info in feature_info_response.feature_info
         if info.data_type == FeatureDataType.STRING.value
-<<<<<<< HEAD
-        and ensure_access_mode(feature_access_mode_service, info.name, writeable=False)
-=======
         and ensure_access_mode(
             feature_access_mode_service, info.name, writeable=False, module=module
         )
->>>>>>> f90a528f
-    ]
-
-    for feature_info in available_features:
-        response = feature_string_get_service.call(
-<<<<<<< HEAD
-            FeatureStringGet.Request(feature_name=feature_info.name)
-=======
-            FeatureStringGet.Request(feature_name=feature_info.name, feature_module=module)
->>>>>>> f90a528f
+    ]
+
+    for feature_info in available_features:
+        response = test_node.call_service_sync(
+            feature_string_get_service,
+            FeatureStringGet.Request(feature_name=feature_info.name, feature_module=module),
         )
         check_error(response.error)
 
@@ -1003,13 +819,8 @@
     )
     feature_string_info_service.wait_for_service(10)
 
-<<<<<<< HEAD
-    feature_info_response = test_node.call_service_sync(
-        feature_info_query_service, FeatureInfoQuery.Request()
-=======
-    feature_info_response = feature_info_query_service.call(
-        FeatureInfoQuery.Request(feature_module=module)
->>>>>>> f90a528f
+    feature_info_response = test_node.call_service_sync(
+        feature_info_query_service, FeatureInfoQuery.Request(feature_module=module)
     )
 
     check_error(feature_info_response.error)
@@ -1019,29 +830,19 @@
         info
         for info in feature_info_response.feature_info
         if info.data_type == FeatureDataType.STRING.value
-<<<<<<< HEAD
-        and ensure_access_mode(feature_access_mode_service, info.name)
-=======
         and ensure_access_mode(feature_access_mode_service, info.name, module=module)
->>>>>>> f90a528f
-    ]
-
-    for feature_info in available_features:
-        default_response = feature_string_get_service.call(
-<<<<<<< HEAD
-            FeatureStringGet.Request(feature_name=feature_info.name)
-=======
-            FeatureStringGet.Request(feature_name=feature_info.name, feature_module=module)
->>>>>>> f90a528f
+    ]
+
+    for feature_info in available_features:
+        default_response = test_node.call_service_sync(
+            feature_string_get_service,
+            FeatureStringGet.Request(feature_name=feature_info.name, feature_module=module),
         )
         check_error(default_response.error)
 
-        info_response = feature_string_info_service.call(
-<<<<<<< HEAD
-            FeatureStringInfoGet.Request(feature_name=feature_info.name)
-=======
-            FeatureStringInfoGet.Request(feature_name=feature_info.name, feature_module=module)
->>>>>>> f90a528f
+        info_response = test_node.call_service_sync(
+            feature_string_info_service,
+            FeatureStringInfoGet.Request(feature_name=feature_info.name, feature_module=module),
         )
         check_error(info_response.error)
 
@@ -1060,12 +861,9 @@
 
             check_error(set_response.error)
 
-            get_set_response = feature_string_get_service.call(
-<<<<<<< HEAD
-                FeatureStringGet.Request(feature_name=feature_info.name)
-=======
-                FeatureStringGet.Request(feature_name=feature_info.name, feature_module=module)
->>>>>>> f90a528f
+            get_set_response = test_node.call_service_sync(
+                feature_string_get_service,
+                FeatureStringGet.Request(feature_name=feature_info.name, feature_module=module),
             )
 
             check_error(get_set_response.error)
@@ -1088,13 +886,8 @@
     )
     assert feature_raw_get_service.wait_for_service(10)
 
-<<<<<<< HEAD
-    feature_info_response = test_node.call_service_sync(
-        feature_info_query_service, FeatureInfoQuery.Request()
-=======
-    feature_info_response = feature_info_query_service.call(
-        FeatureInfoQuery.Request(feature_module=module)
->>>>>>> f90a528f
+    feature_info_response = test_node.call_service_sync(
+        feature_info_query_service, FeatureInfoQuery.Request(feature_module=module)
     )
 
     check_error(feature_info_response.error)
@@ -1104,22 +897,15 @@
         info
         for info in feature_info_response.feature_info
         if info.data_type == FeatureDataType.RAW.value
-<<<<<<< HEAD
-        and ensure_access_mode(feature_access_mode_service, info.name, writeable=False)
-=======
         and ensure_access_mode(
             feature_access_mode_service, info.name, writeable=False, module=module
         )
->>>>>>> f90a528f
-    ]
-
-    for feature_info in available_features:
-        response = feature_raw_get_service.call(
-<<<<<<< HEAD
-            FeatureRawGet.Request(feature_name=feature_info.name)
-=======
-            FeatureRawGet.Request(feature_name=feature_info.name, feature_module=module)
->>>>>>> f90a528f
+    ]
+
+    for feature_info in available_features:
+        response = test_node.call_service_sync(
+            feature_raw_get_service,
+            FeatureRawGet.Request(feature_name=feature_info.name, feature_module=module),
         )
         check_error(response.error)
         assert len(response.buffer) > 0
