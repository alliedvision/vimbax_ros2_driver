--- conflicted
+++ resolved
@@ -13,12 +13,9 @@
         msg/Dummy.msg #TODO: Delete and replace with actual service definitions
         msg/FeatureFlags.msg
         msg/FeatureInfo.msg
-<<<<<<< HEAD
-        msg/Error.msg
-=======
         msg/EventDataEntry.msg
         msg/EventData.msg
->>>>>>> 66791989
+        msg/Error.msg
 )
 
 set(vimbax_camera_SRVS
