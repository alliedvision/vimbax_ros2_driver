cmake_minimum_required(VERSION 3.8)
project(vimbax_camera_msgs)

if(CMAKE_COMPILER_IS_GNUCXX OR CMAKE_CXX_COMPILER_ID MATCHES "Clang")
    add_compile_options(-Wall -Wextra -Wpedantic)
endif()

# find dependencies
find_package(ament_cmake REQUIRED)
find_package(rosidl_default_generators REQUIRED)

set(vimbax_camera_MSGS
        msg/Dummy.msg #TODO: Delete and replace with actual service definitions
)

set(vimbax_camera_SRVS
        srv/Dummy.srv #TODO: Delete and replace with actual service definitions
<<<<<<< HEAD
        srv/FeatureIntGet.srv
        srv/FeatureIntSet.srv
        srv/FeatureIntInfoGet.srv
        srv/FeatureFloatGet.srv
        srv/FeatureFloatSet.srv
        srv/FeatureFloatInfoGet.srv
        srv/FeatureStringGet.srv
        srv/FeatureStringSet.srv
        srv/FeatureStringInfoGet.srv
        srv/FeatureBoolGet.srv
        srv/FeatureBoolSet.srv 
        srv/FeatureCommandIsDone.srv
        srv/FeatureCommandRun.srv 
        srv/FeatureEnumGet.srv
        srv/FeatureEnumSet.srv 
        srv/FeatureEnumInfoGet.srv 
        srv/FeatureEnumAsIntGet.srv
        srv/FeatureEnumAsStringGet.srv
        srv/FeatureRawGet.srv
        srv/FeatureRawSet.srv
        srv/FeatureRawInfoGet.srv
        srv/FeatureAccessModeGet.srv
=======
        srv/SettingsLoadSave.srv
>>>>>>> b7ad3702
)

rosidl_generate_interfaces(${PROJECT_NAME}
        ${vimbax_camera_MSGS}
        ${vimbax_camera_SRVS}
)

if(BUILD_TESTING)
    find_package(ament_lint_auto REQUIRED)
    # the following line skips the linter which checks for copyrights
    # comment the line when a copyright and license is added to all source files
    set(ament_cmake_copyright_FOUND TRUE)
    # the following line skips cpplint (only works in a git repo)
    # comment the line when this package is in a git repo and when
    # a copyright and license is added to all source files
    set(ament_cmake_cpplint_FOUND TRUE)
    ament_lint_auto_find_test_dependencies()
endif()

ament_package()<|MERGE_RESOLUTION|>--- conflicted
+++ resolved
@@ -15,7 +15,6 @@
 
 set(vimbax_camera_SRVS
         srv/Dummy.srv #TODO: Delete and replace with actual service definitions
-<<<<<<< HEAD
         srv/FeatureIntGet.srv
         srv/FeatureIntSet.srv
         srv/FeatureIntInfoGet.srv
@@ -38,9 +37,7 @@
         srv/FeatureRawSet.srv
         srv/FeatureRawInfoGet.srv
         srv/FeatureAccessModeGet.srv
-=======
         srv/SettingsLoadSave.srv
->>>>>>> b7ad3702
 )
 
 rosidl_generate_interfaces(${PROJECT_NAME}
